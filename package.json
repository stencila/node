{
  "name": "stencila-node",
  "version": "0.28.4",
  "description": "Stencila for Node.js",
  "main": "lib/index.js",
  "directories": {
    "test": "test"
  },
  "bin": {
    "stencila-node": "bin/stencila-node.js"
  },
  "scripts": {
    "lint": "standard \"lib/**/*.js\" test/**/*.js",
    "check": "dependency-check ./package.json && dependency-check ./package.json --unused --no-dev --ignore-module request",
    "test": "tape test | tap-spec",
    "cover": "nyc --reporter=lcov --reporter=text npm test",
    "docs": "documentation build --config docs/docs.yml --output docs --format html",
    "docs-serve": "documentation serve --config docs/docs.yml --watch",
    "start": "nodemon bin/stencila-nodemon.js",
    "prepublishOnly": "npm run lint && npm run test && npm run check && npm run docs"
  },
  "repository": {
    "type": "git",
    "url": "git+https://github.com/stencila/node.git"
  },
  "keywords": [
    "data",
    "documents",
    "sheets",
    "contexts",
    "sessions",
    "reproducibility",
    "science"
  ],
  "author": "",
  "license": "Apache-2.0",
  "bugs": {
    "url": "https://github.com/stencila/node/issues"
  },
  "homepage": "https://github.com/stencila/node#readme",
  "devDependencies": {
    "dependency-check": "^3.1.0",
    "documentation": "^6.1.0",
    "node-mocks-http": "^1.6.7",
    "nodemon": "^1.17.2",
    "nyc": "^11.6.0",
    "standard": "^11.0.1",
    "tap-spec": "^4.1.1",
    "tape": "^4.9.0"
  },
  "dependencies": {
<<<<<<< HEAD
    "address": "^1.0.3",
=======
    "better-sqlite3": "^4.1.0",
>>>>>>> 9984dee0
    "body": "^5.1.0",
    "execa": "^0.10.0",
    "get-stdin": "^6.0.0",
    "glob": "^7.1.2",
    "http-shutdown": "^1.2.0",
    "jmp": "^1.0.0",
    "jsonwebtoken": "^8.2.0",
    "kernelspecs": "^2.0.0",
    "mkdirp": "^0.5.1",
    "path-is-inside": "^1.0.2",
    "request": "^2.85.0",
    "request-promise": "^4.2.2",
    "send": "^0.15.4",
    "spawnteract": "^4.0.0",
    "sqlite-parser": "^1.0.1",
    "uuid": "^3.2.1"
  }
}<|MERGE_RESOLUTION|>--- conflicted
+++ resolved
@@ -49,11 +49,8 @@
     "tape": "^4.9.0"
   },
   "dependencies": {
-<<<<<<< HEAD
     "address": "^1.0.3",
-=======
     "better-sqlite3": "^4.1.0",
->>>>>>> 9984dee0
     "body": "^5.1.0",
     "execa": "^0.10.0",
     "get-stdin": "^6.0.0",
