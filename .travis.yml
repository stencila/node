--- conflicted
+++ resolved
@@ -21,22 +21,15 @@
       - python-pip
 
 before_install:
-<<<<<<< HEAD
-  - python --version
-  - pip install pip --upgrade --user
-  # Install ipykernel & matplotlib for testing of JupyterContext
-  - pip install ipykernel matplotlib --user
-=======
   - |
     if [[ $TRAVIS_OS_NAME == 'linux' ]]; then
       python --version
       pip install pip --upgrade --user
-      # Install ipykernel for testing of JupyterContext
-      pip install ipykernel --user
+      # Install ipykernel & matplotlib for testing of JupyterContext
+      pip install ipykernel matplotlib --user
       # Check that ipykernel will run
       python -m ipykernel_launcher &
     fi
->>>>>>> f0543358
 
 script:
   - npm run lint
