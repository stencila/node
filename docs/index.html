--- conflicted
+++ resolved
@@ -2,11 +2,7 @@
 <html>
 <head>
   <meta charset='utf-8' />
-<<<<<<< HEAD
-  <title>stencila-node 0.27.0-preview.2 | Documentation</title>
-=======
-  <title>stencila-node 0.26.2 | Documentation</title>
->>>>>>> 587b77af
+  <title>stencila-node 0.26.0 | Documentation</title>
   <meta name='viewport' content='width=device-width,initial-scale=1'>
   <link href='assets/bass.css' type='text/css' rel='stylesheet' />
   <link href='assets/style.css' type='text/css' rel='stylesheet' />
@@ -18,11 +14,7 @@
       <div class='fixed xs-hide fix-3 overflow-auto max-height-100'>
         <div class='py1 px2'>
           <h3 class='mb0 no-anchor'>stencila-node</h3>
-<<<<<<< HEAD
-          <div class='mb1'><code>0.27.0-preview.2</code></div>
-=======
-          <div class='mb1'><code>0.26.2</code></div>
->>>>>>> 587b77af
+          <div class='mb1'><code>0.26.0</code></div>
           <input
             placeholder='Filter'
             id='filter-input'
@@ -43,8 +35,6 @@
               
                 
                 <li><a
-<<<<<<< HEAD
-=======
                   href='#host'
                   class=" toggle-sibling">
                   Host
@@ -120,14 +110,12 @@
                     </ul>
                   
                   
-                  
                 </div>
                 
                 </li>
               
                 
                 <li><a
->>>>>>> 587b77af
                   href='#hosthttpserver'
                   class=" toggle-sibling">
                   HostHttpServer
@@ -280,274 +268,10 @@
                   
                   
                   
-<<<<<<< HEAD
-=======
                 </div>
                 
                 </li>
               
-                
-                <li><a
-                  href='#datstorer'
-                  class=" toggle-sibling">
-                  DatStorer
-                  <span class='icon'>▸</span>
-                </a>
-                
-                <div class='toggle-target display-none'>
-                  
-                  <ul class='list-reset py1-ul pl1'>
-                    <li class='h5'><span>Static members</span></li>
-                    
-                      <li><a
-                        href='#DatStorer.match'
-                        class='regular pre-open'>
-                        .match
-                      </a></li>
-                    
-                    </ul>
-                  
-                  
-                    <ul class='list-reset py1-ul pl1'>
-                      <li class='h5'><span>Instance members</span></li>
-                      
-                      <li><a
-                        href='#DatStorer#path'
-                        class='regular pre-open'>
-                        #path
-                      </a></li>
-                      
-                      <li><a
-                        href='#DatStorer#key'
-                        class='regular pre-open'>
-                        #key
-                      </a></li>
-                      
-                      <li><a
-                        href='#DatStorer#readFile'
-                        class='regular pre-open'>
-                        #readFile
-                      </a></li>
-                      
-                    </ul>
-                  
-                  
-                  
->>>>>>> 587b77af
-                </div>
-                
-                </li>
-              
-                
-                <li><a
-                  href='#'
-                  class="">
-                  
-                  
-                </a>
-                
-                </li>
-              
-                
-                <li><a
-                  href='#id'
-                  class="">
-                  id
-                  
-                </a>
-                
-                </li>
-              
-                
-                <li><a
-                  href='#userdir'
-                  class="">
-                  userDir
-                  
-                </a>
-                
-                </li>
-              
-                
-                <li><a
-                  href='#tempdir'
-                  class="">
-                  tempDir
-                  
-                </a>
-                
-                </li>
-              
-                
-                <li><a
-                  href='#environ'
-                  class="">
-                  environ
-                  
-                </a>
-                
-                </li>
-              
-                
-                <li><a
-                  href='#manifest'
-                  class="">
-                  manifest
-                  
-                </a>
-                
-                </li>
-              
-                
-                <li><a
-                  href='#install'
-                  class="">
-                  install
-                  
-                </a>
-                
-                </li>
-              
-                
-                <li><a
-                  href='#post'
-                  class="">
-                  post
-                  
-                </a>
-                
-                </li>
-              
-                
-                <li><a
-                  href='#get'
-                  class="">
-                  get
-                  
-                </a>
-                
-                </li>
-              
-                
-                <li><a
-                  href='#put'
-                  class="">
-                  put
-                  
-                </a>
-                
-                </li>
-              
-                
-                <li><a
-                  href='#delete'
-                  class="">
-                  delete
-                  
-                </a>
-                
-                </li>
-              
-                
-                <li><a
-                  href='#start'
-                  class="">
-                  start
-                  
-                </a>
-                
-                </li>
-              
-                
-                <li><a
-                  href='#heartbeat'
-                  class="">
-                  heartbeat
-                  
-                </a>
-                
-                </li>
-              
-                
-                <li><a
-                  href='#stop'
-                  class="">
-                  stop
-                  
-                </a>
-                
-                </li>
-              
-                
-                <li><a
-                  href='#run'
-                  class="">
-                  run
-                  
-                </a>
-                
-                </li>
-              
-                
-                <li><a
-                  href='#servers'
-                  class="">
-                  servers
-                  
-                </a>
-                
-                </li>
-              
-                
-                <li><a
-                  href='#urls'
-                  class="">
-                  urls
-                  
-                </a>
-                
-                </li>
-              
-                
-                <li><a
-                  href='#view'
-                  class="">
-                  view
-                  
-                </a>
-                
-                </li>
-              
-                
-                <li><a
-                  href='#peers'
-                  class="">
-                  peers
-                  
-                </a>
-                
-                </li>
-              
-                
-                <li><a
-                  href='#discover'
-                  class="">
-                  discover
-                  
-                </a>
-                
-                </li>
-              
-                
-                <li><a
-                  href='#spawn'
-                  class="">
-                  spawn
-                  
-                </a>
-                
-                </li>
-              
             </ul>
           </div>
           <div class='mt1 h6 quiet'>
@@ -616,26 +340,1407 @@
 
   
   <div class='clearfix'>
-    
-<<<<<<< HEAD
+    <h3 class='fl m0' id='host'>
+      Host
+    </h3>
+    
+    
+  </div>
+  
+
+  <p>A <code>Host</code> allows you to create, get, run methods of, and delete instances of various types.
+The types can be thought of a &quot;services&quot; provided by the host e.g. <code>NoteContext</code>, <code>FilesystemStorer</code></p>
+<p>The API of a host is similar to that of a HTTP server. It&#x27;s methods names
+(e.g. <code>post</code>, <code>get</code>) are similar to HTTP methods (e.g. <code>POST</code>, <code>GET</code>) but
+the sematics sometimes differ (e.g. a host&#x27;s <code>put()</code> method is used to call an
+instance method)</p>
+<p>A <code>Host</code> is not limited to beng served by HTTP and it&#x27;s methods are exposed by both <code>HostHttpServer</code>
+and <code>HostWebsocketServer</code>. Those other classes are responsible for tasks associated with
+their communication protocol (e.g. serialising and deserialising objects).</p>
+<p>This is a singleton class. There should only ever be one <code>Host</code>
+in memory in each process (although, for purposes of testing, this is not enforced)</p>
+
+
+  <div class='pre p1 fill-light mt0'>new Host()</div>
+
+  
+  
+
+  
+  
+  
+  
+  
+  
+
+  
+    <div class='py1 quiet mt1 prose-big'>Parameters</div>
+    <div class='prose'>
+      
+        <div class='space-bottom0'>
+          <div>
+            <span class='code bold'>host</span> <code class='quiet'>(any)</code>
+	    
+          </div>
+          
+        </div>
+      
+        <div class='space-bottom0'>
+          <div>
+            <span class='code bold'>address</span> <code class='quiet'>(any
+            = <code>&#39;127.0.0.1&#39;</code>)</code>
+	    
+          </div>
+          
+        </div>
+      
+        <div class='space-bottom0'>
+          <div>
+            <span class='code bold'>port</span> <code class='quiet'>(any
+            = <code>2000</code>)</code>
+	    
+          </div>
+          
+        </div>
+      
+    </div>
+  
+
+  
+
+  
+
+  
+
+  
+
+  
+
+  
+    <div class='py1 quiet mt1 prose-big'>Instance Members</div>
+    <div class="clearfix">
+  
+    <div class='border-bottom' id='HostHttpServer#url'>
+      <div class="clearfix small pointer toggle-sibling">
+        <div class="py1 contain">
+            <a class='icon pin-right py1 dark-link caret-right'>▸</a>
+            <span class='code strong strong truncate'>url</span>
+        </div>
+      </div>
+      <div class="clearfix display-none toggle-target">
+        <section class='p2 mb2 clearfix bg-white minishadow'>
+
+  
+
+  <p>Get a manifest for this host</p>
+<p>The manifest describes the host and it&#x27;s capabilities. It is used
+by peer hosts to determine which &quot;types&quot; this host provides and
+which &quot;instances&quot; have already been instantiated.</p>
+
+
+  <div class='pre p1 fill-light mt0'>options(): <a href="https://developer.mozilla.org/en-US/docs/Web/JavaScript/Reference/Global_Objects/Promise">Promise</a></div>
+
+  
+  
+
+  
+  
+  
+  
+  
+  
+
+  
+
+  
+
+  
+    
+      <div class='py1 quiet mt1 prose-big'>Returns</div>
+      <code><a href="https://developer.mozilla.org/en-US/docs/Web/JavaScript/Reference/Global_Objects/String">string</a></code>:
+        Server's URL, 
+<code>null</code>
+ if not serving
+
+      
+    
+  
+
+  
+
+  
+
+  
+
+  
+
+  
+</section>
+
+      </div>
+    </div>
+  
+    <div class='border-bottom' id='HostHttpServer#start'>
+      <div class="clearfix small pointer toggle-sibling">
+        <div class="py1 contain">
+            <a class='icon pin-right py1 dark-link caret-right'>▸</a>
+            <span class='code strong strong truncate'>post(address, type, name, options)</span>
+        </div>
+      </div>
+      <div class="clearfix display-none toggle-target">
+        <section class='p2 mb2 clearfix bg-white minishadow'>
+
+  
+
+  <p>Start this server</p>
+
+
+  <div class='pre p1 fill-light mt0'>post(address: <a href="https://developer.mozilla.org/en-US/docs/Web/JavaScript/Reference/Global_Objects/String">string</a>, type: Any, name: Any, options: <a href="https://developer.mozilla.org/en-US/docs/Web/JavaScript/Reference/Global_Objects/Object">object</a>): <a href="https://developer.mozilla.org/en-US/docs/Web/JavaScript/Reference/Global_Objects/Promise">Promise</a></div>
+
+  
+  
+
+  
+  
+  
+  
+  
+
+  
+    <div class='py1 quiet mt1 prose-big'>Parameters</div>
+    <div class='prose'>
+      
+        <div class='space-bottom0'>
+          <div>
+            <span class='code bold'>address</span> <code class='quiet'>(<a href="https://developer.mozilla.org/en-US/docs/Web/JavaScript/Reference/Global_Objects/String">string</a>)</code> Type of instance
+
+          </div>
+          
+        </div>
+      
+        <div class='space-bottom0'>
+          <div>
+            <span class='code bold'>type</span> <code class='quiet'>(Any)</code> 
+          </div>
+          
+        </div>
+      
+        <div class='space-bottom0'>
+          <div>
+            <span class='code bold'>name</span> <code class='quiet'>(Any)</code> 
+          </div>
+          
+        </div>
+      
+        <div class='space-bottom0'>
+          <div>
+            <span class='code bold'>options</span> <code class='quiet'>(<a href="https://developer.mozilla.org/en-US/docs/Web/JavaScript/Reference/Global_Objects/Object">object</a>)</code> Options to be passed to type constructor
+
+          </div>
+          
+        </div>
+      
+    </div>
+  
+
+  
+
+  
+    
+      <div class='py1 quiet mt1 prose-big'>Returns</div>
+      <code><a href="https://developer.mozilla.org/en-US/docs/Web/JavaScript/Reference/Global_Objects/Promise">Promise</a></code>:
+        
+
+      
+    
+  
+
+  
+
+  
+
+  
+
+  
+
+  
+</section>
+
+      </div>
+    </div>
+  
+    <div class='border-bottom' id='HostHttpServer#stop'>
+      <div class="clearfix small pointer toggle-sibling">
+        <div class="py1 contain">
+            <a class='icon pin-right py1 dark-link caret-right'>▸</a>
+            <span class='code strong strong truncate'>stop()</span>
+        </div>
+      </div>
+      <div class="clearfix display-none toggle-target">
+        <section class='p2 mb2 clearfix bg-white minishadow'>
+
+  
+
+  <p>Stop this server</p>
+
+
+  <div class='pre p1 fill-light mt0'>get(id: <a href="https://developer.mozilla.org/en-US/docs/Web/JavaScript/Reference/Global_Objects/String">string</a>): <a href="https://developer.mozilla.org/en-US/docs/Web/JavaScript/Reference/Global_Objects/Promise">Promise</a></div>
+
+  
+  
+
+  
+  
+  
+  
+  
+
+  
+    <div class='py1 quiet mt1 prose-big'>Parameters</div>
+    <div class='prose'>
+      
+        <div class='space-bottom0'>
+          <div>
+            <span class='code bold'>id</span> <code class='quiet'>(<a href="https://developer.mozilla.org/en-US/docs/Web/JavaScript/Reference/Global_Objects/String">string</a>)</code> ID of instance
+
+  
+
+  
+
+  
+    
+      <div class='py1 quiet mt1 prose-big'>Returns</div>
+      <code><a href="https://developer.mozilla.org/en-US/docs/Web/JavaScript/Reference/Global_Objects/Promise">Promise</a></code>:
+        
+
+      
+    
+  
+
+  
+
+  
+
+  
+
+  
+
+  
+</section>
+
+      </div>
+    </div>
+  
+    <div class='border-bottom' id='HostHttpServer#handle'>
+      <div class="clearfix small pointer toggle-sibling">
+        <div class="py1 contain">
+            <a class='icon pin-right py1 dark-link caret-right'>▸</a>
+            <span class='code strong strong truncate'>handle(request, response)</span>
+        </div>
+      </div>
+      <div class="clearfix display-none toggle-target">
+        <section class='p2 mb2 clearfix bg-white minishadow'>
+
+  
+
+  <p>Handle a HTTP request</p>
+
+
+  <div class='pre p1 fill-light mt0'>put(id: <a href="https://developer.mozilla.org/en-US/docs/Web/JavaScript/Reference/Global_Objects/String">string</a>, method: <a href="https://developer.mozilla.org/en-US/docs/Web/JavaScript/Reference/Global_Objects/String">string</a>, args: <a href="https://developer.mozilla.org/en-US/docs/Web/JavaScript/Reference/Global_Objects/Array">array</a>): <a href="https://developer.mozilla.org/en-US/docs/Web/JavaScript/Reference/Global_Objects/Promise">Promise</a></div>
+
+  
+  
+
+  
+  
+  
+  
+  
+  
+
+  
+    <div class='py1 quiet mt1 prose-big'>Parameters</div>
+    <div class='prose'>
+      
+        <div class='space-bottom0'>
+          <div>
+            <span class='code bold'>id</span> <code class='quiet'>(<a href="https://developer.mozilla.org/en-US/docs/Web/JavaScript/Reference/Global_Objects/String">string</a>)</code> ID of instance
+
+          </div>
+          
+        </div>
+      
+        <div class='space-bottom0'>
+          <div>
+            <span class='code bold'>method</span> <code class='quiet'>(<a href="https://developer.mozilla.org/en-US/docs/Web/JavaScript/Reference/Global_Objects/String">string</a>)</code> Name of instance method
+
+          </div>
+          
+        </div>
+      
+        <div class='space-bottom0'>
+          <div>
+            <span class='code bold'>args</span> <code class='quiet'>(<a href="https://developer.mozilla.org/en-US/docs/Web/JavaScript/Reference/Global_Objects/Array">array</a>)</code> An array of method arguments
+
+          </div>
+          
+        </div>
+      
+    </div>
+  
+
+  
+
+  
+
+  
+
+  
+
+  
+
+  
+
+  
+</section>
+
+      </div>
+    </div>
+  
+    <div class='border-bottom' id='HostHttpServer#route'>
+      <div class="clearfix small pointer toggle-sibling">
+        <div class="py1 contain">
+            <a class='icon pin-right py1 dark-link caret-right'>▸</a>
+            <span class='code strong strong truncate'>route(verb, path)</span>
+        </div>
+      </div>
+      <div class="clearfix display-none toggle-target">
+        <section class='p2 mb2 clearfix bg-white minishadow'>
+
+  
+
+  <p>Route a HTTP request</p>
+
+
+  <div class='pre p1 fill-light mt0'>delete(id: <a href="https://developer.mozilla.org/en-US/docs/Web/JavaScript/Reference/Global_Objects/String">string</a>): <a href="https://developer.mozilla.org/en-US/docs/Web/JavaScript/Reference/Global_Objects/Promise">Promise</a></div>
+
+  
+  
+
+  
+  
+  
+  
+  
+  
+
+  
+    <div class='py1 quiet mt1 prose-big'>Parameters</div>
+    <div class='prose'>
+      
+        <div class='space-bottom0'>
+          <div>
+            <span class='code bold'>id</span> <code class='quiet'>(<a href="https://developer.mozilla.org/en-US/docs/Web/JavaScript/Reference/Global_Objects/String">string</a>)</code> ID of the instance
+
+          </div>
+          
+        </div>
+      
+        <div class='space-bottom0'>
+          <div>
+            <span class='code bold'>path</span> <code class='quiet'>(<a href="https://developer.mozilla.org/en-US/docs/Web/JavaScript/Reference/Global_Objects/String">string</a>)</code>
+	    The requested path
+
+          </div>
+          
+        </div>
+      
+    </div>
+  
+
+  
+
+  
+    
+      <div class='py1 quiet mt1 prose-big'>Returns</div>
+      <code><a href="https://developer.mozilla.org/en-US/docs/Web/JavaScript/Reference/Global_Objects/Promise">Promise</a></code>:
+        
+      
+    
+  
+
+  
+
+  
+
+  
+
+  
+
+  
+</section>
+
+      </div>
+    </div>
+  
+    <div class='border-bottom' id='HostHttpServer#options'>
+      <div class="clearfix small pointer toggle-sibling">
+        <div class="py1 contain">
+            <a class='icon pin-right py1 dark-link caret-right'>▸</a>
+            <span class='code strong strong truncate'>options(request, response)</span>
+        </div>
+      </div>
+      <div class="clearfix display-none toggle-target">
+        <section class='p2 mb2 clearfix bg-white minishadow'>
+
+  
+
+  <p>Handle an OPTIONS request</p>
+<p>Necessary for preflighted CORS requests (<a href="https://developer.mozilla.org/en-US/docs/Web/HTTP/Access_control_CORS#Preflighted_requests">https://developer.mozilla.org/en-US/docs/Web/HTTP/Access_control_CORS#Preflighted_requests</a>)</p>
+
+
+  <div class='pre p1 fill-light mt0'>start(): <a href="https://developer.mozilla.org/en-US/docs/Web/JavaScript/Reference/Global_Objects/Promise">Promise</a></div>
+
+  
+  
+
+  
+  
+  
+  
+  
+  
+
+  
+    <div class='py1 quiet mt1 prose-big'>Parameters</div>
+    <div class='prose'>
+      
+        <div class='space-bottom0'>
+          <div>
+            <span class='code bold'>request</span> <code class='quiet'>(any)</code>
+	    
+          </div>
+          
+        </div>
+      
+        <div class='space-bottom0'>
+          <div>
+            <span class='code bold'>response</span> <code class='quiet'>(any)</code>
+	    
+          </div>
+          
+        </div>
+      
+    </div>
+  
+
+  
+
+  
+    
+      <div class='py1 quiet mt1 prose-big'>Returns</div>
+      <code><a href="https://developer.mozilla.org/en-US/docs/Web/JavaScript/Reference/Global_Objects/Promise">Promise</a></code>:
+        
+      
+    
+  
+
+  
+
+  
+
+  
+
+  
+
+  
+</section>
+
+      </div>
+    </div>
+  
+    <div class='border-bottom' id='HostHttpServer#home'>
+      <div class="clearfix small pointer toggle-sibling">
+        <div class="py1 contain">
+            <a class='icon pin-right py1 dark-link caret-right'>▸</a>
+            <span class='code strong strong truncate'>home(request, response)</span>
+        </div>
+      </div>
+      <div class="clearfix display-none toggle-target">
+        <section class='p2 mb2 clearfix bg-white minishadow'>
+
+  
+
+  <p>Handle a request to <code>home</code></p>
+
+
+  <div class='pre p1 fill-light mt0'>stop(): <a href="https://developer.mozilla.org/en-US/docs/Web/JavaScript/Reference/Global_Objects/Promise">Promise</a></div>
+
+  
+  
+
+  
+  
+  
+  
+  
+  
+
+  
+    <div class='py1 quiet mt1 prose-big'>Parameters</div>
+    <div class='prose'>
+      
+        <div class='space-bottom0'>
+          <div>
+            <span class='code bold'>request</span> <code class='quiet'>(any)</code>
+	    
+          </div>
+          
+        </div>
+      
+        <div class='space-bottom0'>
+          <div>
+            <span class='code bold'>response</span> <code class='quiet'>(any)</code>
+	    
+          </div>
+          
+        </div>
+      
+    </div>
+  
+
+  
+
+  
+    
+      <div class='py1 quiet mt1 prose-big'>Returns</div>
+      <code><a href="https://developer.mozilla.org/en-US/docs/Web/JavaScript/Reference/Global_Objects/Promise">Promise</a></code>:
+        
+      
+    
+  
+
+  
+
+  
+
+  
+
+  
+
+  
+</section>
+
+      </div>
+    </div>
+  
+    <div class='border-bottom' id='HostHttpServer#statico'>
+      <div class="clearfix small pointer toggle-sibling">
+        <div class="py1 contain">
+            <a class='icon pin-right py1 dark-link caret-right'>▸</a>
+            <span class='code strong strong truncate'>statico(request, response, path_)</span>
+        </div>
+      </div>
+      <div class="clearfix display-none toggle-target">
+        <section class='p2 mb2 clearfix bg-white minishadow'>
+
+  
+
+  <p>Handle a request for a static file</p>
+
+
+  <div class='pre p1 fill-light mt0'>servers</div>
+
+  
+  
+
+  
+  
+  
+  
+  
+
+  
+
+  
+    <div class='py1 quiet mt1 prose-big'>Parameters</div>
+    <div class='prose'>
+      
+        <div class='space-bottom0'>
+          <div>
+            <span class='code bold'>request</span> <code class='quiet'>(any)</code>
+	    
+          </div>
+          
+        </div>
+      
+        <div class='space-bottom0'>
+          <div>
+            <span class='code bold'>response</span> <code class='quiet'>(any)</code>
+	    
+          </div>
+          
+        </div>
+      
+        <div class='space-bottom0'>
+          <div>
+            <span class='code bold'>path_</span> <code class='quiet'>(any)</code>
+	    
+          </div>
+          
+        </div>
+      
+    </div>
+  
+
+  
+
+  
+
+  
+
+  
+
+  
+
+  
+
+  
+</section>
+
+      </div>
+    </div>
+  
+    <div class='border-bottom' id='HostHttpServer#post'>
+      <div class="clearfix small pointer toggle-sibling">
+        <div class="py1 contain">
+            <a class='icon pin-right py1 dark-link caret-right'>▸</a>
+            <span class='code strong strong truncate'>post(request, response, type)</span>
+        </div>
+      </div>
+      <div class="clearfix display-none toggle-target">
+        <section class='p2 mb2 clearfix bg-white minishadow'>
+
+  
+
+  <p>Handle a request to <code>post</code></p>
+
+
+  <div class='pre p1 fill-light mt0'>urls</div>
+
+  
+  
+
+  
+  
+  
+  
+  
+
+  
+
+  
+    <div class='py1 quiet mt1 prose-big'>Parameters</div>
+    <div class='prose'>
+      
+        <div class='space-bottom0'>
+          <div>
+            <span class='code bold'>request</span> <code class='quiet'>(any)</code>
+	    
+          </div>
+          
+        </div>
+      
+        <div class='space-bottom0'>
+          <div>
+            <span class='code bold'>response</span> <code class='quiet'>(any)</code>
+	    
+          </div>
+          
+        </div>
+      
+        <div class='space-bottom0'>
+          <div>
+            <span class='code bold'>type</span> <code class='quiet'>(any)</code>
+	    
+          </div>
+          
+        </div>
+      
+    </div>
+  
+
+  
+
+  
+
+  
+
+  
+
+  
+
+  
+
+  
+</section>
+
+      </div>
+    </div>
+  
+    <div class='border-bottom' id='HostHttpServer#get'>
+      <div class="clearfix small pointer toggle-sibling">
+        <div class="py1 contain">
+            <a class='icon pin-right py1 dark-link caret-right'>▸</a>
+            <span class='code strong strong truncate'>get(request, response, id)</span>
+        </div>
+      </div>
+      <div class="clearfix display-none toggle-target">
+        <section class='p2 mb2 clearfix bg-white minishadow'>
+
+  
+
+  <p>Handle a request to <code>get</code></p>
+
+
+  <div class='pre p1 fill-light mt0'>view()</div>
+
+  
+  
+
+  
+  
+  
+  
+  
+  
+
+  
+    <div class='py1 quiet mt1 prose-big'>Parameters</div>
+    <div class='prose'>
+      
+        <div class='space-bottom0'>
+          <div>
+            <span class='code bold'>request</span> <code class='quiet'>(any)</code>
+	    
+          </div>
+          
+        </div>
+      
+        <div class='space-bottom0'>
+          <div>
+            <span class='code bold'>response</span> <code class='quiet'>(any)</code>
+	    
+          </div>
+          
+        </div>
+      
+        <div class='space-bottom0'>
+          <div>
+            <span class='code bold'>id</span> <code class='quiet'>(any)</code>
+	    
+          </div>
+          
+        </div>
+      
+    </div>
+  
+
+  
+
+  
+
+  
+
+  
+
+  
+
+  
+
+  
+</section>
+
+      </div>
+    </div>
+  
+    <div class='border-bottom' id='HostHttpServer#put'>
+      <div class="clearfix small pointer toggle-sibling">
+        <div class="py1 contain">
+            <a class='icon pin-right py1 dark-link caret-right'>▸</a>
+            <span class='code strong strong truncate'>put(request, response, id, method)</span>
+        </div>
+      </div>
+      <div class="clearfix display-none toggle-target">
+        <section class='p2 mb2 clearfix bg-white minishadow'>
+
+  
+
+  <p>Handle a request to <code>put</code></p>
+
+
+  <div class='pre p1 fill-light mt0'>put(request: any, response: any, id: any, method: any)</div>
+  
+  <div class='clearfix'>
     <h3 class='fl m0' id='hosthttpserver'>
       HostHttpServer
-=======
-    <h3 class='fl m0' id='host'>
-      Host
->>>>>>> 587b77af
     </h3>
     
-    
   </div>
   
 
-<<<<<<< HEAD
   <p>A HTTP server for a <code>Host</code></p>
 
 
-  <div class='pre p1 fill-light mt0'>new HostHttpServer(host: any, address: any, port: any)</div>
-=======
+  <div class='pre p1 fill-light mt0'>new HostHttpServer()</div>
+
+  
+
+  
+  
+  
+  
+  
+  
+
+  
+    <div class='py1 quiet mt1 prose-big'>Parameters</div>
+    <div class='prose'>
+      
+        <div class='space-bottom0'>
+          <div>
+            <span class='code bold'>request</span> <code class='quiet'>(any)</code>
+	    
+          </div>
+          
+        </div>
+      
+        <div class='space-bottom0'>
+          <div>
+            <span class='code bold'>response</span> <code class='quiet'>(any)</code>
+	    
+          </div>
+          
+        </div>
+      
+        <div class='space-bottom0'>
+          <div>
+            <span class='code bold'>id</span> <code class='quiet'>(any)</code>
+	    
+          </div>
+          
+        </div>
+      
+        <div class='space-bottom0'>
+          <div>
+            <span class='code bold'>method</span> <code class='quiet'>(any)</code>
+	    
+          </div>
+          
+        </div>
+      
+    </div>
+  
+
+  
+
+  
+
+  
+
+  
+
+  
+
+  
+
+  
+</section>
+
+      </div>
+    </div>
+  
+    <div class='border-bottom' id='HostHttpServer#delete'>
+      <div class="clearfix small pointer toggle-sibling">
+        <div class="py1 contain">
+            <a class='icon pin-right py1 dark-link caret-right'>▸</a>
+            <span class='code strong strong truncate'>delete(request, response, id)</span>
+        </div>
+      </div>
+      <div class="clearfix display-none toggle-target">
+        <section class='p2 mb2 clearfix bg-white minishadow'>
+
+  
+
+  <p>Handle a request to <code>delete</code></p>
+
+
+  <div class='pre p1 fill-light mt0'>url</div>
+
+  
+  
+
+  
+  
+  
+  
+  
+
+  
+
+  
+    <div class='py1 quiet mt1 prose-big'>Parameters</div>
+    <div class='prose'>
+      
+        <div class='space-bottom0'>
+          <div>
+            <span class='code bold'>request</span> <code class='quiet'>(any)</code>
+	    
+          </div>
+          
+        </div>
+      
+        <div class='space-bottom0'>
+          <div>
+            <span class='code bold'>response</span> <code class='quiet'>(any)</code>
+	    
+          </div>
+          
+        </div>
+      
+        <div class='space-bottom0'>
+          <div>
+            <span class='code bold'>id</span> <code class='quiet'>(any)</code>
+	    
+          </div>
+          
+        </div>
+      
+    </div>
+  
+
+  
+    
+      <div class='py1 quiet mt1 prose-big'>Returns</div>
+      <code><a href="https://developer.mozilla.org/en-US/docs/Web/JavaScript/Reference/Global_Objects/String">string</a></code>:
+        Server&#x27;s URL, 
+<code>null</code>
+ if not serving
+
+  
+
+  
+
+  
+
+  
+
+  
+
+  
+</section>
+
+      </div>
+    </div>
+  
+    <div class='border-bottom' id='HostHttpServer#error'>
+      <div class="clearfix small pointer toggle-sibling">
+        <div class="py1 contain">
+            <a class='icon pin-right py1 dark-link caret-right'>▸</a>
+            <span class='code strong strong truncate'>error(request, response, status, error)</span>
+        </div>
+      </div>
+      <div class="clearfix display-none toggle-target">
+        <section class='p2 mb2 clearfix bg-white minishadow'>
+
+  
+
+  <p>General error handling</p>
+
+
+  <div class='pre p1 fill-light mt0'>start(): <a href="https://developer.mozilla.org/en-US/docs/Web/JavaScript/Reference/Global_Objects/Promise">Promise</a></div>
+
+  
+  
+
+  
+  
+  
+  
+  
+  
+
+  
+    <div class='py1 quiet mt1 prose-big'>Parameters</div>
+    <div class='prose'>
+      
+        <div class='space-bottom0'>
+          <div>
+            <span class='code bold'>request</span> <code class='quiet'>(any)</code>
+	    
+          </div>
+          
+        </div>
+      
+        <div class='space-bottom0'>
+          <div>
+            <span class='code bold'>response</span> <code class='quiet'>(any)</code>
+	    
+          </div>
+          
+        </div>
+      
+        <div class='space-bottom0'>
+          <div>
+            <span class='code bold'>status</span> <code class='quiet'>(any)</code>
+	    
+          </div>
+          
+        </div>
+      
+        <div class='space-bottom0'>
+          <div>
+            <span class='code bold'>error</span> <code class='quiet'>(any)</code>
+	    
+          </div>
+          
+        </div>
+      
+    </div>
+  
+
+  
+
+  
+    
+      <div class='py1 quiet mt1 prose-big'>Returns</div>
+      <code><a href="https://developer.mozilla.org/en-US/docs/Web/JavaScript/Reference/Global_Objects/Promise">Promise</a></code>:
+        
+      
+    
+  
+
+  
+
+  
+
+  
+
+  
+
+  
+</section>
+
+      </div>
+    </div>
+  
+</div>
+
+  
+
+  
+</section>
+
+          
+        
+          
+            <section class='p2 mb2 clearfix bg-white minishadow'>
+
+  <div class='pre p1 fill-light mt0'>stop(): <a href="https://developer.mozilla.org/en-US/docs/Web/JavaScript/Reference/Global_Objects/Promise">Promise</a></div>
+
+  
+  
+
+  
+  
+  
+  
+  
+  
+
+  
+    <div class='py1 quiet mt1 prose-big'>Parameters</div>
+    <div class='prose'>
+      
+        <div class='space-bottom0'>
+          <div>
+            <span class='code bold'>userLibraryDir</span> <code class='quiet'>(any)</code>
+	    
+          </div>
+          
+        </div>
+      
+    </div>
+  
+
+  
+
+  
+    
+      <div class='py1 quiet mt1 prose-big'>Returns</div>
+      <code><a href="https://developer.mozilla.org/en-US/docs/Web/JavaScript/Reference/Global_Objects/Promise">Promise</a></code>:
+        
+      
+    
+  
+
+  
+
+  
+
+  
+
+  
+
+  
+</section>
+
+          
+        
+          
+            <section class='p2 mb2 clearfix bg-white minishadow'>
+
+  
+  <div class='clearfix'>
+    
+    <h3 class='fl m0' id='filesystembuffer'>
+      FileSystemBuffer
+    </h3>
+    
+    
+  </div>
+  
+
+  <p>A buffer that resides on the local file system</p>
+
+
+  <div class='pre p1 fill-light mt0'>handle(request: Any, response: Any)</div>
+
+  
+  
+
+  
+  
+  
+  
+  
+  
+
+  
+    <div class='py1 quiet mt1 prose-big'>Parameters</div>
+    <div class='prose'>
+      
+        <div class='space-bottom0'>
+          <div>
+            <span class='code bold'>request</span> <code class='quiet'>(Any)</code> 
+          </div>
+          
+        </div>
+      
+        <div class='space-bottom0'>
+          <div>
+            <span class='code bold'>response</span> <code class='quiet'>(Any)</code> 
+          </div>
+          
+        </div>
+      
+    </div>
+  
+
+  
+
+  
+
+  
+
+  
+
+  
+
+  
+
+  
+</section>
+
+          
+        
+          
+            <section class='p2 mb2 clearfix bg-white minishadow'>
+
+  
+  <div class='clearfix'>
+    
+    <h3 class='fl m0' id='filesystemstorer'>
+      FileSystemStorer
+    </h3>
+    
+    
+  </div>
+  
+
+  <p>A storer for the local file system</p>
+
+
+  <div class='pre p1 fill-light mt0'>route(verb: <a href="https://developer.mozilla.org/en-US/docs/Web/JavaScript/Reference/Global_Objects/String">string</a>, path: <a href="https://developer.mozilla.org/en-US/docs/Web/JavaScript/Reference/Global_Objects/String">string</a>): <a href="https://developer.mozilla.org/en-US/docs/Web/JavaScript/Reference/Global_Objects/Array">array</a></div>
+
+  
+
+  
+  
+  
+  
+  
+  
+
+  
+    <div class='py1 quiet mt1 prose-big'>Parameters</div>
+    <div class='prose'>
+      
+        <div class='space-bottom0'>
+          <div>
+            <span class='code bold'>verb</span> <code class='quiet'>(<a href="https://developer.mozilla.org/en-US/docs/Web/JavaScript/Reference/Global_Objects/String">string</a>)</code> The request&#x27;s HTTP verb (aka. &quot;method&quot;) eg. GET
+
+          </div>
+          
+        </div>
+      
+        <div class='space-bottom0'>
+          <div>
+            <span class='code bold'>path</span> <code class='quiet'>(<a href="https://developer.mozilla.org/en-US/docs/Web/JavaScript/Reference/Global_Objects/String">string</a>)</code> The requested path
+
+          </div>
+          
+        </div>
+      
+        <div class='space-bottom0'>
+          <div>
+            <span class='code bold'>isExternal</span> <code class='quiet'>(any)</code>
+	    
+          </div>
+          
+        </div>
+      
+    </div>
+  
+
+  
+
+  
+
+  
+
+  
+
+  
+
+  
+
+  
+</section>
+
+          
+        
+          
+            <section class='p2 mb2 clearfix bg-white minishadow'>
+
+  
+  <div class='clearfix'>
+    
+    <h3 class='fl m0' id='util'>
+      util
+    </h3>
+    
+    
+  </div>
+  
+
+  <p>Utility functions</p>
+
+
+  <div class='pre p1 fill-light mt0'>util</div>
+  
+  
+
+  
+  
+  
+  
+  
+  
+
+  
+
+  
+
+  
+
+  
+
+  
+
+  
+    <div class='py1 quiet mt1 prose-big'>Static Members</div>
+    <div class="clearfix">
+  
+    <div class='border-bottom' id='utilisSuperUser'>
+      <div class="clearfix small pointer toggle-sibling">
+        <div class="py1 contain">
+            <a class='icon pin-right py1 dark-link caret-right'>▸</a>
+            <span class='code strong strong truncate'>isSuperUser()</span>
+        </div>
+      </div>
+      <div class="clearfix display-none toggle-target">
+        <section class='p2 mb2 clearfix bg-white minishadow'>
+
+  
+
+  <p>Is the user running this process a super user?</p>
+
+
+  <div class='pre p1 fill-light mt0'>options(request: Any, response: Any)</div>
+
+  
+
+  
+
+  
+
+  
+
+  
+
+  
+  
+
+  
+    <div class='py1 quiet mt1 prose-big'>Parameters</div>
+    <div class='prose'>
+      
+        <div class='space-bottom0'>
+          <div>
+            <span class='code bold'>request</span> <code class='quiet'>(Any)</code> 
+          </div>
+          
+        </div>
+      
+        <div class='space-bottom0'>
+          <div>
+            <span class='code bold'>response</span> <code class='quiet'>(Any)</code> 
+          </div>
+          
+            <section class='p2 mb2 clearfix bg-white minishadow'>
+
+  
+  <div class='clearfix'>
+    
+    <h3 class='fl m0' id=''>
+      
+    </h3>
+    
+    
+  </div>
+  
+
   <p>A <code>Host</code> allows you to create, get, run methods of, and delete instances of various types.
 The types can be thought of a "services" provided by the host e.g. <code>NoteContext</code>, <code>FilesystemStorer</code></p>
 <p>The API of a host is similar to that of a HTTP server. It's methods names
@@ -649,17 +1754,85 @@
 in memory in each process (although, for purposes of testing, this is not enforced)</p>
 
 
-  <div class='pre p1 fill-light mt0'>new Host()</div>
->>>>>>> 587b77af
-  
-  
-
-  
-  
-  
-  
-  
-  
+  <div class='pre p1 fill-light mt0'></div>
+  
+  
+
+  
+  
+  
+  
+  
+  
+
+  
+
+  
+
+  
+
+  
+
+  
+
+  
+
+  
+
+  
+</section>
+
+          
+        
+          
+            <section class='p2 mb2 clearfix bg-white minishadow'>
+
+  
+  <div class='clearfix'>
+    
+    <h3 class='fl m0' id='id'>
+      id
+    </h3>
+    
+    
+  </div>
+  
+
+  <p>Get unique ID of this host</p>
+
+
+  <div class='pre p1 fill-light mt0'>id</div>
+  
+  
+
+  
+  
+  
+  
+  
+  
+
+  
+
+  <div class='pre p1 fill-light mt0'>home(request: Any, response: Any)</div>
+
+  
+  
+
+  
+
+  
+
+  
+
+  
+
+  
+
+          
+        
+          
+            <section class='p2 mb2 clearfix bg-white minishadow'>
 
   
     <div class='py1 quiet mt1 prose-big'>Parameters</div>
@@ -667,189 +1840,155 @@
       
         <div class='space-bottom0'>
           <div>
-            <span class='code bold'>host</span> <code class='quiet'>(any)</code>
-	    
-          </div>
-          
-        </div>
-      
-        <div class='space-bottom0'>
-          <div>
-            <span class='code bold'>address</span> <code class='quiet'>(any
-            = <code>&#39;127.0.0.1&#39;</code>)</code>
-	    
-          </div>
-          
-        </div>
-      
-        <div class='space-bottom0'>
-          <div>
-            <span class='code bold'>port</span> <code class='quiet'>(any
-            = <code>2000</code>)</code>
-	    
-          </div>
-          
-        </div>
-      
-    </div>
-  
-
-  
-
-  
-
-  
-
-  
-
-  
-
-  
-    <div class='py1 quiet mt1 prose-big'>Instance Members</div>
-    <div class="clearfix">
-  
-    <div class='border-bottom' id='HostHttpServer#url'>
-      <div class="clearfix small pointer toggle-sibling">
-        <div class="py1 contain">
-            <a class='icon pin-right py1 dark-link caret-right'>▸</a>
-            <span class='code strong strong truncate'>url</span>
-        </div>
-      </div>
-      <div class="clearfix display-none toggle-target">
-        <section class='p2 mb2 clearfix bg-white minishadow'>
-
-  
-
-<<<<<<< HEAD
-  <p>Get the URL of this server</p>
-
-
-  <div class='pre p1 fill-light mt0'>url</div>
-=======
+            <span class='code bold'>request</span> <code class='quiet'>(Any)</code> 
+          </div>
+          
+        </div>
+      
+        <div class='space-bottom0'>
+          <div>
+            <span class='code bold'>response</span> <code class='quiet'>(Any)</code> 
+          </div>
+          
+            <section class='p2 mb2 clearfix bg-white minishadow'>
+
+  
+  <div class='clearfix'>
+    
+    <h3 class='fl m0' id='tempdir'>
+      tempDir
+    </h3>
+    
+    
+  </div>
+  
+
+  <p>Get the current Stencila temporary directory</p>
+
+
+  <div class='pre p1 fill-light mt0'>tempDir()</div>
+  
+  
+
+  
+  
+  
+  
+  
+  
+
+  
+
+  
+
+  
+
+  
+
+  
+
+  
+
+  
+
+  
+</section>
+
+          
+        
+          
+            <section class='p2 mb2 clearfix bg-white minishadow'>
+
+  
+  <div class='clearfix'>
+    
+    <h3 class='fl m0' id='environ'>
+      environ
+    </h3>
+    
+    
+  </div>
+  
+
+  <p>Get the environment of this host including the version of Node.js and versions
+of installed packages (local and globals)</p>
+
+
+  <div class='pre p1 fill-light mt0'>environ(): <a href="https://developer.mozilla.org/en-US/docs/Web/JavaScript/Reference/Global_Objects/Object">Object</a></div>
+  
+  
+
+  
+  
+  
+  
+  
+  
+
+  
+
+  <div class='pre p1 fill-light mt0'>statico(request: Any, response: Any, path_: Any)</div>
+
+  
+
+      
+    
+  
+
+  
+
+  
+
+  
+
+  
+  
+
+  
+    <div class='py1 quiet mt1 prose-big'>Parameters</div>
+    <div class='prose'>
+      
+        <div class='space-bottom0'>
+          <div>
+            <span class='code bold'>request</span> <code class='quiet'>(Any)</code> 
+          </div>
+          
+        </div>
+      
+        <div class='space-bottom0'>
+          <div>
+            <span class='code bold'>response</span> <code class='quiet'>(Any)</code> 
+          </div>
+          
+            <section class='p2 mb2 clearfix bg-white minishadow'>
+
+  
+  <div class='clearfix'>
+    
+    <h3 class='fl m0' id='manifest'>
+      manifest
+    </h3>
+    
+    
+  </div>
+  
+
   <p>Get a manifest for this host</p>
 <p>The manifest describes the host and it's capabilities. It is used
 by peer hosts to determine which "types" this host provides and
 which "instances" have already been instantiated.</p>
 
 
-  <div class='pre p1 fill-light mt0'>options(): <a href="https://developer.mozilla.org/en-US/docs/Web/JavaScript/Reference/Global_Objects/Promise">Promise</a></div>
->>>>>>> 587b77af
-  
-  
-
-  
-  
-  
-  
-  
-  
-
-  
-
-  
-
-  
-    
-      <div class='py1 quiet mt1 prose-big'>Returns</div>
-      <code><a href="https://developer.mozilla.org/en-US/docs/Web/JavaScript/Reference/Global_Objects/String">string</a></code>:
-        Server's URL, 
-<code>null</code>
- if not serving
-
-      
-    
-  
-
-  
-
-  
-
-  
-
-  
-
-  
-</section>
-
-      </div>
-    </div>
-  
-    <div class='border-bottom' id='HostHttpServer#start'>
-      <div class="clearfix small pointer toggle-sibling">
-        <div class="py1 contain">
-            <a class='icon pin-right py1 dark-link caret-right'>▸</a>
-<<<<<<< HEAD
-            <span class='code strong strong truncate'>start()</span>
-=======
-            <span class='code strong strong truncate'>post(type, name, options, address)</span>
->>>>>>> 587b77af
-        </div>
-      </div>
-      <div class="clearfix display-none toggle-target">
-        <section class='p2 mb2 clearfix bg-white minishadow'>
-
-  
-
-  <p>Start this server</p>
-
-<<<<<<< HEAD
-
-  <div class='pre p1 fill-light mt0'>start(): <a href="https://developer.mozilla.org/en-US/docs/Web/JavaScript/Reference/Global_Objects/Promise">Promise</a></div>
-  
-  
-
-  
-  
-  
-  
-  
-  
-=======
-  <div class='pre p1 fill-light mt0'>post(type: any, name: any, options: <a href="https://developer.mozilla.org/en-US/docs/Web/JavaScript/Reference/Global_Objects/Object">object</a>, address: <a href="https://developer.mozilla.org/en-US/docs/Web/JavaScript/Reference/Global_Objects/String">string</a>): <a href="https://developer.mozilla.org/en-US/docs/Web/JavaScript/Reference/Global_Objects/Promise">Promise</a></div>
-  
-  
-
-  
-  
-  
-  
-  
-  
-
-  
-    <div class='py1 quiet mt1 prose-big'>Parameters</div>
-    <div class='prose'>
-      
-        <div class='space-bottom0'>
-          <div>
-            <span class='code bold'>type</span> <code class='quiet'>(any)</code>
-	    
-          </div>
-          
-        </div>
-      
-        <div class='space-bottom0'>
-          <div>
-            <span class='code bold'>name</span> <code class='quiet'>(any)</code>
-	    
-          </div>
-          
-        </div>
-      
-        <div class='space-bottom0'>
-          <div>
-            <span class='code bold'>options</span> <code class='quiet'>(<a href="https://developer.mozilla.org/en-US/docs/Web/JavaScript/Reference/Global_Objects/Object">object</a>)</code>
-	    Options to be passed to type constructor
-
-          </div>
-          
-        </div>
-      
-        <div class='space-bottom0'>
-          <div>
-            <span class='code bold'>address</span> <code class='quiet'>(<a href="https://developer.mozilla.org/en-US/docs/Web/JavaScript/Reference/Global_Objects/String">string</a>)</code>
-	    Type of instance
->>>>>>> 587b77af
+  <div class='pre p1 fill-light mt0'>manifest(): <a href="https://developer.mozilla.org/en-US/docs/Web/JavaScript/Reference/Global_Objects/Promise">Promise</a></div>
+  
+  
+
+  
+  
+  
+  
+  
+  
 
   
 
@@ -859,1650 +1998,13 @@
     
       <div class='py1 quiet mt1 prose-big'>Returns</div>
       <code><a href="https://developer.mozilla.org/en-US/docs/Web/JavaScript/Reference/Global_Objects/Promise">Promise</a></code>:
-        
-
-      
-    
-  
-
-  
-
-  
-
-  
-
-  
-
-  
-</section>
-
-      </div>
-    </div>
-  
-    <div class='border-bottom' id='HostHttpServer#stop'>
-      <div class="clearfix small pointer toggle-sibling">
-        <div class="py1 contain">
-            <a class='icon pin-right py1 dark-link caret-right'>▸</a>
-            <span class='code strong strong truncate'>stop()</span>
-        </div>
-      </div>
-      <div class="clearfix display-none toggle-target">
-        <section class='p2 mb2 clearfix bg-white minishadow'>
-
-  
-
-  <p>Stop this server</p>
-
-<<<<<<< HEAD
-
-  <div class='pre p1 fill-light mt0'>stop(): <a href="https://developer.mozilla.org/en-US/docs/Web/JavaScript/Reference/Global_Objects/Promise">Promise</a></div>
-  
-  
-
-  
-  
-  
-  
-  
-  
-=======
-  <div class='pre p1 fill-light mt0'>get(id: <a href="https://developer.mozilla.org/en-US/docs/Web/JavaScript/Reference/Global_Objects/String">string</a>): <a href="https://developer.mozilla.org/en-US/docs/Web/JavaScript/Reference/Global_Objects/Promise">Promise</a></div>
-  
-  
-
-  
-  
-  
-  
-  
-  
-
-  
-    <div class='py1 quiet mt1 prose-big'>Parameters</div>
-    <div class='prose'>
-      
-        <div class='space-bottom0'>
-          <div>
-            <span class='code bold'>id</span> <code class='quiet'>(<a href="https://developer.mozilla.org/en-US/docs/Web/JavaScript/Reference/Global_Objects/String">string</a>)</code>
-	    ID of instance
->>>>>>> 587b77af
-
-  
-
-  
-
-  
-    
-      <div class='py1 quiet mt1 prose-big'>Returns</div>
-      <code><a href="https://developer.mozilla.org/en-US/docs/Web/JavaScript/Reference/Global_Objects/Promise">Promise</a></code>:
-        
-
-      
-    
-  
-
-  
-
-  
-
-  
-
-  
-
-  
-</section>
-
-      </div>
-    </div>
-  
-    <div class='border-bottom' id='HostHttpServer#handle'>
-      <div class="clearfix small pointer toggle-sibling">
-        <div class="py1 contain">
-            <a class='icon pin-right py1 dark-link caret-right'>▸</a>
-            <span class='code strong strong truncate'>handle(request, response)</span>
-        </div>
-      </div>
-      <div class="clearfix display-none toggle-target">
-        <section class='p2 mb2 clearfix bg-white minishadow'>
-
-  
-
-  <p>Handle a HTTP request</p>
-
-<<<<<<< HEAD
-
-  <div class='pre p1 fill-light mt0'>handle(request: any, response: any)</div>
-=======
-  <div class='pre p1 fill-light mt0'>put(id: <a href="https://developer.mozilla.org/en-US/docs/Web/JavaScript/Reference/Global_Objects/String">string</a>, method: <a href="https://developer.mozilla.org/en-US/docs/Web/JavaScript/Reference/Global_Objects/String">string</a>, args: <a href="https://developer.mozilla.org/en-US/docs/Web/JavaScript/Reference/Global_Objects/Array">array</a>): <a href="https://developer.mozilla.org/en-US/docs/Web/JavaScript/Reference/Global_Objects/Promise">Promise</a></div>
->>>>>>> 587b77af
-  
-  
-
-  
-  
-  
-  
-  
-  
-
-  
-    <div class='py1 quiet mt1 prose-big'>Parameters</div>
-    <div class='prose'>
-      
-        <div class='space-bottom0'>
-          <div>
-<<<<<<< HEAD
-            <span class='code bold'>request</span> <code class='quiet'>(any)</code>
-	    
-=======
-            <span class='code bold'>id</span> <code class='quiet'>(<a href="https://developer.mozilla.org/en-US/docs/Web/JavaScript/Reference/Global_Objects/String">string</a>)</code>
-	    ID of instance
-
-          </div>
-          
-        </div>
-      
-        <div class='space-bottom0'>
-          <div>
-            <span class='code bold'>method</span> <code class='quiet'>(<a href="https://developer.mozilla.org/en-US/docs/Web/JavaScript/Reference/Global_Objects/String">string</a>)</code>
-	    Name of instance method
-
->>>>>>> 587b77af
-          </div>
-          
-        </div>
-      
-        <div class='space-bottom0'>
-          <div>
-<<<<<<< HEAD
-            <span class='code bold'>response</span> <code class='quiet'>(any)</code>
-	    
-=======
-            <span class='code bold'>args</span> <code class='quiet'>(<a href="https://developer.mozilla.org/en-US/docs/Web/JavaScript/Reference/Global_Objects/Array">array</a>)</code>
-	    An array of method arguments
-
->>>>>>> 587b77af
-          </div>
-          
-        </div>
-      
-    </div>
-  
-
-  
-
-  
-
-  
-
-  
-
-  
-
-  
-
-  
-</section>
-
-      </div>
-    </div>
-  
-    <div class='border-bottom' id='HostHttpServer#route'>
-      <div class="clearfix small pointer toggle-sibling">
-        <div class="py1 contain">
-            <a class='icon pin-right py1 dark-link caret-right'>▸</a>
-            <span class='code strong strong truncate'>route(verb, path)</span>
-        </div>
-      </div>
-      <div class="clearfix display-none toggle-target">
-        <section class='p2 mb2 clearfix bg-white minishadow'>
-
-  
-
-  <p>Route a HTTP request</p>
-
-<<<<<<< HEAD
-
-  <div class='pre p1 fill-light mt0'>route(verb: <a href="https://developer.mozilla.org/en-US/docs/Web/JavaScript/Reference/Global_Objects/String">string</a>, path: <a href="https://developer.mozilla.org/en-US/docs/Web/JavaScript/Reference/Global_Objects/String">string</a>): <a href="https://developer.mozilla.org/en-US/docs/Web/JavaScript/Reference/Global_Objects/Array">array</a></div>
-=======
-  <div class='pre p1 fill-light mt0'>delete(id: <a href="https://developer.mozilla.org/en-US/docs/Web/JavaScript/Reference/Global_Objects/String">string</a>): <a href="https://developer.mozilla.org/en-US/docs/Web/JavaScript/Reference/Global_Objects/Promise">Promise</a></div>
->>>>>>> 587b77af
-  
-  
-
-  
-  
-  
-  
-  
-  
-
-  
-    <div class='py1 quiet mt1 prose-big'>Parameters</div>
-    <div class='prose'>
-      
-        <div class='space-bottom0'>
-          <div>
-<<<<<<< HEAD
-            <span class='code bold'>verb</span> <code class='quiet'>(<a href="https://developer.mozilla.org/en-US/docs/Web/JavaScript/Reference/Global_Objects/String">string</a>)</code>
-	    The request's HTTP verb (aka. "method") eg. GET
-
-          </div>
-          
-        </div>
-      
-        <div class='space-bottom0'>
-          <div>
-            <span class='code bold'>path</span> <code class='quiet'>(<a href="https://developer.mozilla.org/en-US/docs/Web/JavaScript/Reference/Global_Objects/String">string</a>)</code>
-	    The requested path
-=======
-            <span class='code bold'>id</span> <code class='quiet'>(<a href="https://developer.mozilla.org/en-US/docs/Web/JavaScript/Reference/Global_Objects/String">string</a>)</code>
-	    ID of the instance
->>>>>>> 587b77af
-
-          </div>
-          
-        </div>
-      
-    </div>
-  
-
-  
-
-  
-    
-      <div class='py1 quiet mt1 prose-big'>Returns</div>
-<<<<<<< HEAD
-      <code><a href="https://developer.mozilla.org/en-US/docs/Web/JavaScript/Reference/Global_Objects/Array">array</a></code>:
-        An array with first element being the method to call,
-and subsequent elements being the call arguments
-=======
-      <code><a href="https://developer.mozilla.org/en-US/docs/Web/JavaScript/Reference/Global_Objects/Promise">Promise</a></code>:
-        
->>>>>>> 587b77af
-
-      
-    
-  
-
-  
-
-  
-
-  
-
-  
-
-  
-</section>
-
-      </div>
-    </div>
-  
-    <div class='border-bottom' id='HostHttpServer#options'>
-      <div class="clearfix small pointer toggle-sibling">
-        <div class="py1 contain">
-            <a class='icon pin-right py1 dark-link caret-right'>▸</a>
-            <span class='code strong strong truncate'>options(request, response)</span>
-        </div>
-      </div>
-      <div class="clearfix display-none toggle-target">
-        <section class='p2 mb2 clearfix bg-white minishadow'>
-
-  
-
-  <p>Handle an OPTIONS request</p>
-<p>Necessary for preflighted CORS requests (<a href="https://developer.mozilla.org/en-US/docs/Web/HTTP/Access_control_CORS#Preflighted_requests">https://developer.mozilla.org/en-US/docs/Web/HTTP/Access_control_CORS#Preflighted_requests</a>)</p>
-
-<<<<<<< HEAD
-
-  <div class='pre p1 fill-light mt0'>options(request: any, response: any)</div>
-  
-  
-
-  
-  
-  
-  
-  
-=======
-  <div class='pre p1 fill-light mt0'>start(): <a href="https://developer.mozilla.org/en-US/docs/Web/JavaScript/Reference/Global_Objects/Promise">Promise</a></div>
-  
-  
-
-  
-  
-  
-  
-  
-  
-
->>>>>>> 587b77af
-  
-
-  
-    <div class='py1 quiet mt1 prose-big'>Parameters</div>
-    <div class='prose'>
-      
-        <div class='space-bottom0'>
-          <div>
-            <span class='code bold'>request</span> <code class='quiet'>(any)</code>
-	    
-          </div>
-          
-        </div>
-      
-        <div class='space-bottom0'>
-          <div>
-            <span class='code bold'>response</span> <code class='quiet'>(any)</code>
-	    
-          </div>
-          
-        </div>
-      
-    </div>
-  
-
-  
-<<<<<<< HEAD
-
-=======
-    
-      <div class='py1 quiet mt1 prose-big'>Returns</div>
-      <code><a href="https://developer.mozilla.org/en-US/docs/Web/JavaScript/Reference/Global_Objects/Promise">Promise</a></code>:
-        
-
-      
-    
->>>>>>> 587b77af
-  
-
-  
-
-  
-
-  
-
-  
-
-  
-</section>
-
-      </div>
-    </div>
-  
-    <div class='border-bottom' id='HostHttpServer#home'>
-      <div class="clearfix small pointer toggle-sibling">
-        <div class="py1 contain">
-            <a class='icon pin-right py1 dark-link caret-right'>▸</a>
-            <span class='code strong strong truncate'>home(request, response)</span>
-        </div>
-      </div>
-      <div class="clearfix display-none toggle-target">
-        <section class='p2 mb2 clearfix bg-white minishadow'>
-
-  
-
-  <p>Handle a request to <code>home</code></p>
-
-<<<<<<< HEAD
-
-  <div class='pre p1 fill-light mt0'>home(request: any, response: any)</div>
-  
-  
-
-  
-  
-  
-  
-  
-=======
-  <div class='pre p1 fill-light mt0'>stop(): <a href="https://developer.mozilla.org/en-US/docs/Web/JavaScript/Reference/Global_Objects/Promise">Promise</a></div>
-  
-  
-
-  
-  
-  
-  
-  
-  
-
->>>>>>> 587b77af
-  
-
-  
-    <div class='py1 quiet mt1 prose-big'>Parameters</div>
-    <div class='prose'>
-      
-        <div class='space-bottom0'>
-          <div>
-            <span class='code bold'>request</span> <code class='quiet'>(any)</code>
-	    
-          </div>
-          
-        </div>
-      
-        <div class='space-bottom0'>
-          <div>
-            <span class='code bold'>response</span> <code class='quiet'>(any)</code>
-	    
-          </div>
-          
-        </div>
-      
-    </div>
-  
-
-  
-<<<<<<< HEAD
-
-=======
-    
-      <div class='py1 quiet mt1 prose-big'>Returns</div>
-      <code><a href="https://developer.mozilla.org/en-US/docs/Web/JavaScript/Reference/Global_Objects/Promise">Promise</a></code>:
-        
-
-      
-    
->>>>>>> 587b77af
-  
-
-  
-
-  
-
-  
-
-  
-
-  
-</section>
-
-      </div>
-    </div>
-  
-    <div class='border-bottom' id='HostHttpServer#statico'>
-      <div class="clearfix small pointer toggle-sibling">
-        <div class="py1 contain">
-            <a class='icon pin-right py1 dark-link caret-right'>▸</a>
-            <span class='code strong strong truncate'>statico(request, response, path_)</span>
-        </div>
-      </div>
-      <div class="clearfix display-none toggle-target">
-        <section class='p2 mb2 clearfix bg-white minishadow'>
-
-  
-
-  <p>Handle a request for a static file</p>
-
-<<<<<<< HEAD
-
-  <div class='pre p1 fill-light mt0'>statico(request: any, response: any, path_: any)</div>
-  
-  
-
-  
-  
-  
-  
-  
-=======
-  <div class='pre p1 fill-light mt0'>servers</div>
-  
-  
-
-  
-  
-  
-  
-  
-  
-
->>>>>>> 587b77af
-  
-
-  
-    <div class='py1 quiet mt1 prose-big'>Parameters</div>
-    <div class='prose'>
-      
-        <div class='space-bottom0'>
-          <div>
-            <span class='code bold'>request</span> <code class='quiet'>(any)</code>
-	    
-          </div>
-          
-        </div>
-      
-        <div class='space-bottom0'>
-          <div>
-            <span class='code bold'>response</span> <code class='quiet'>(any)</code>
-	    
-          </div>
-          
-        </div>
-      
-        <div class='space-bottom0'>
-          <div>
-            <span class='code bold'>path_</span> <code class='quiet'>(any)</code>
-	    
-          </div>
-          
-        </div>
-      
-    </div>
-  
-
-  
-
-  
-
-  
-
-  
-
-  
-
-  
-
-  
-</section>
-
-      </div>
-    </div>
-  
-    <div class='border-bottom' id='HostHttpServer#post'>
-      <div class="clearfix small pointer toggle-sibling">
-        <div class="py1 contain">
-            <a class='icon pin-right py1 dark-link caret-right'>▸</a>
-            <span class='code strong strong truncate'>post(request, response, type)</span>
-        </div>
-      </div>
-      <div class="clearfix display-none toggle-target">
-        <section class='p2 mb2 clearfix bg-white minishadow'>
-
-  
-
-  <p>Handle a request to <code>post</code></p>
-
-<<<<<<< HEAD
-
-  <div class='pre p1 fill-light mt0'>post(request: any, response: any, type: any)</div>
-  
-  
-
-  
-  
-  
-  
-  
-  
-
-  
-    <div class='py1 quiet mt1 prose-big'>Parameters</div>
-    <div class='prose'>
-      
-        <div class='space-bottom0'>
-          <div>
-            <span class='code bold'>request</span> <code class='quiet'>(any)</code>
-	    
-          </div>
-          
-        </div>
-      
-        <div class='space-bottom0'>
-          <div>
-            <span class='code bold'>response</span> <code class='quiet'>(any)</code>
-	    
-          </div>
-          
-        </div>
-      
-        <div class='space-bottom0'>
-          <div>
-            <span class='code bold'>type</span> <code class='quiet'>(any)</code>
-	    
-          </div>
-          
-        </div>
-      
-    </div>
-  
-=======
-  <div class='pre p1 fill-light mt0'>urls</div>
-  
-  
-
-  
-  
-  
-  
-  
-  
->>>>>>> 587b77af
-
-  
-
-  
-
-  
-
-  
-
-  
-
-  
-
-  
-</section>
-
-      </div>
-    </div>
-  
-    <div class='border-bottom' id='HostHttpServer#get'>
-      <div class="clearfix small pointer toggle-sibling">
-        <div class="py1 contain">
-            <a class='icon pin-right py1 dark-link caret-right'>▸</a>
-            <span class='code strong strong truncate'>get(request, response, id)</span>
-        </div>
-      </div>
-      <div class="clearfix display-none toggle-target">
-        <section class='p2 mb2 clearfix bg-white minishadow'>
-
-  
-
-  <p>Handle a request to <code>get</code></p>
-
-
-  <div class='pre p1 fill-light mt0'>get(request: any, response: any, id: any)</div>
-  
-  
-
-  
-  
-  
-  
-  
-  
-
-  
-    <div class='py1 quiet mt1 prose-big'>Parameters</div>
-    <div class='prose'>
-      
-        <div class='space-bottom0'>
-          <div>
-            <span class='code bold'>request</span> <code class='quiet'>(any)</code>
-	    
-          </div>
-          
-        </div>
-      
-        <div class='space-bottom0'>
-          <div>
-            <span class='code bold'>response</span> <code class='quiet'>(any)</code>
-	    
-          </div>
-          
-        </div>
-      
-        <div class='space-bottom0'>
-          <div>
-            <span class='code bold'>id</span> <code class='quiet'>(any)</code>
-	    
-          </div>
-          
-        </div>
-      
-    </div>
-  
-
-  
-
-  
-
-  
-
-  
-
-  
-
-  
-
-  
-</section>
-
-      </div>
-    </div>
-  
-    <div class='border-bottom' id='HostHttpServer#put'>
-      <div class="clearfix small pointer toggle-sibling">
-        <div class="py1 contain">
-            <a class='icon pin-right py1 dark-link caret-right'>▸</a>
-            <span class='code strong strong truncate'>put(request, response, id, method)</span>
-        </div>
-      </div>
-      <div class="clearfix display-none toggle-target">
-        <section class='p2 mb2 clearfix bg-white minishadow'>
-
-  
-
-  <p>Handle a request to <code>put</code></p>
-
-
-<<<<<<< HEAD
-  <div class='pre p1 fill-light mt0'>put(request: any, response: any, id: any, method: any)</div>
-  
-  
-
-  
-  
-  
-  
-  
-  
-
-  
-    <div class='py1 quiet mt1 prose-big'>Parameters</div>
-    <div class='prose'>
-      
-        <div class='space-bottom0'>
-          <div>
-            <span class='code bold'>request</span> <code class='quiet'>(any)</code>
-	    
-          </div>
-          
-        </div>
-      
-        <div class='space-bottom0'>
-          <div>
-            <span class='code bold'>response</span> <code class='quiet'>(any)</code>
-	    
-          </div>
-          
-        </div>
-      
-        <div class='space-bottom0'>
-          <div>
-            <span class='code bold'>id</span> <code class='quiet'>(any)</code>
-	    
-          </div>
-          
-        </div>
-      
-        <div class='space-bottom0'>
-          <div>
-            <span class='code bold'>method</span> <code class='quiet'>(any)</code>
-	    
-          </div>
-          
-        </div>
-      
-    </div>
-  
-
-  
-
-  
-
-  
-
-  
-
-  
-
-  
-
-  
-</section>
-
-      </div>
-    </div>
-  
-    <div class='border-bottom' id='HostHttpServer#delete'>
-      <div class="clearfix small pointer toggle-sibling">
-        <div class="py1 contain">
-            <a class='icon pin-right py1 dark-link caret-right'>▸</a>
-            <span class='code strong strong truncate'>delete(request, response, id)</span>
-        </div>
-      </div>
-      <div class="clearfix display-none toggle-target">
-        <section class='p2 mb2 clearfix bg-white minishadow'>
-
-  
-
-  <p>Handle a request to <code>delete</code></p>
-
-
-  <div class='pre p1 fill-light mt0'>delete(request: any, response: any, id: any)</div>
-  
-  
-
-  
-  
-  
-  
-  
-  
-
-  
-    <div class='py1 quiet mt1 prose-big'>Parameters</div>
-    <div class='prose'>
-      
-        <div class='space-bottom0'>
-          <div>
-            <span class='code bold'>request</span> <code class='quiet'>(any)</code>
-	    
-          </div>
-          
-        </div>
-      
-        <div class='space-bottom0'>
-          <div>
-            <span class='code bold'>response</span> <code class='quiet'>(any)</code>
-	    
-          </div>
-          
-        </div>
-      
-        <div class='space-bottom0'>
-          <div>
-            <span class='code bold'>id</span> <code class='quiet'>(any)</code>
-	    
-          </div>
-          
-        </div>
-      
-    </div>
-  
-
-  
-
-  
-
-  
-
-  
-
-  
-
-=======
-  <div class='pre p1 fill-light mt0'>view()</div>
-  
->>>>>>> 587b77af
-  
-
-  
-</section>
-
-      </div>
-    </div>
-  
-    <div class='border-bottom' id='HostHttpServer#error'>
-      <div class="clearfix small pointer toggle-sibling">
-        <div class="py1 contain">
-            <a class='icon pin-right py1 dark-link caret-right'>▸</a>
-            <span class='code strong strong truncate'>error(request, response, status, error)</span>
-        </div>
-      </div>
-      <div class="clearfix display-none toggle-target">
-        <section class='p2 mb2 clearfix bg-white minishadow'>
-
-  
-
-  <p>General error handling</p>
-
-
-  <div class='pre p1 fill-light mt0'>error(request: any, response: any, status: any, error: any)</div>
-  
-  
-  
-
-  
-  
-  
-  
-  
-  
-
-  
-    <div class='py1 quiet mt1 prose-big'>Parameters</div>
-    <div class='prose'>
-      
-        <div class='space-bottom0'>
-          <div>
-            <span class='code bold'>request</span> <code class='quiet'>(any)</code>
-	    
-          </div>
-          
-        </div>
-      
-        <div class='space-bottom0'>
-          <div>
-            <span class='code bold'>response</span> <code class='quiet'>(any)</code>
-	    
-          </div>
-          
-        </div>
-      
-        <div class='space-bottom0'>
-          <div>
-            <span class='code bold'>status</span> <code class='quiet'>(any)</code>
-	    
-          </div>
-          
-        </div>
-      
-        <div class='space-bottom0'>
-          <div>
-            <span class='code bold'>error</span> <code class='quiet'>(any)</code>
-	    
-          </div>
-          
-        </div>
-      
-    </div>
-  
-
-  
-
-  
-
-  
-
-  
-
-  
-
-  
-
-  
-</section>
-
-      </div>
-    </div>
-  
-</div>
-
-  
-
-  
-</section>
-
-          
-        
-          
-            <section class='p2 mb2 clearfix bg-white minishadow'>
-
-  
-  <div class='clearfix'>
-    
-    <h3 class='fl m0' id='filesystembackend'>
-      FileSystemBackend
-    </h3>
-    
-    
-  </div>
-  
-
-  <p>A backend for the local file system</p>
-
-
-  <div class='pre p1 fill-light mt0'>new FileSystemBackend(userLibraryDir: any)</div>
-  
-  
-
-  
-  
-  
-  
-  
-  
-
-  
-    <div class='py1 quiet mt1 prose-big'>Parameters</div>
-    <div class='prose'>
-      
-        <div class='space-bottom0'>
-          <div>
-            <span class='code bold'>userLibraryDir</span> <code class='quiet'>(any)</code>
-	    
-          </div>
-          
-        </div>
-      
-    </div>
-  
-
-  
-
-  
-
-  
-
-  
-
-  
-
-  
-
-  
-</section>
-
-          
-        
-          
-            <section class='p2 mb2 clearfix bg-white minishadow'>
-
-  
-  <div class='clearfix'>
-    
-    <h3 class='fl m0' id='filesystembuffer'>
-      FileSystemBuffer
-    </h3>
-    
-    
-  </div>
-  
-
-  <p>A buffer that resides on the local file system</p>
-
-
-  <div class='pre p1 fill-light mt0'>new FileSystemBuffer(archivePath: any)</div>
-  
-  
-
-  
-  
-  
-  
-  
-  
-
-  
-    <div class='py1 quiet mt1 prose-big'>Parameters</div>
-    <div class='prose'>
-      
-        <div class='space-bottom0'>
-          <div>
-            <span class='code bold'>archivePath</span> <code class='quiet'>(any)</code>
-	    
-          </div>
-          
-        </div>
-      
-    </div>
-  
-
-  
-
-  
-
-  
-
-  
-
-  
-
-  
-
-  
-</section>
-
-          
-        
-          
-            <section class='p2 mb2 clearfix bg-white minishadow'>
-
-  
-  <div class='clearfix'>
-    
-    <h3 class='fl m0' id='filesystemstorer'>
-      FileSystemStorer
-    </h3>
-    
-    
-  </div>
-  
-
-  <p>A storer for the local file system</p>
-
-
-  <div class='pre p1 fill-light mt0'>new FileSystemStorer(archivePath: any, mainFilePath: any, isExternal: any)</div>
-  
-  
-    <p>
-      Extends
-      
-        <a href="#filesystembuffer">FileSystemBuffer</a>
-      
-    </p>
-  
-
-  
-  
-  
-  
-  
-  
-
-  
-    <div class='py1 quiet mt1 prose-big'>Parameters</div>
-    <div class='prose'>
-      
-        <div class='space-bottom0'>
-          <div>
-            <span class='code bold'>archivePath</span> <code class='quiet'>(any)</code>
-	    
-          </div>
-          
-        </div>
-      
-        <div class='space-bottom0'>
-          <div>
-            <span class='code bold'>mainFilePath</span> <code class='quiet'>(any)</code>
-	    
-          </div>
-          
-        </div>
-      
-        <div class='space-bottom0'>
-          <div>
-            <span class='code bold'>isExternal</span> <code class='quiet'>(any)</code>
-	    
-          </div>
-          
-        </div>
-      
-    </div>
-  
-
-  
-
-  
-
-  
-
-  
-
-  
-
-  
-
-  
-</section>
-
-          
-        
-          
-            <section class='p2 mb2 clearfix bg-white minishadow'>
-
-  
-  <div class='clearfix'>
-    
-    <h3 class='fl m0' id='util'>
-      util
-    </h3>
-    
-    
-  </div>
-  
-
-  <p>Utility functions</p>
-
-
-  <div class='pre p1 fill-light mt0'>util</div>
-  
-  
-
-  
-  
-  
-  
-  
-  
-
-  
-
-  
-
-  
-
-  
-
-  
-
-  
-    <div class='py1 quiet mt1 prose-big'>Static Members</div>
-    <div class="clearfix">
-  
-    <div class='border-bottom' id='utilisSuperUser'>
-      <div class="clearfix small pointer toggle-sibling">
-        <div class="py1 contain">
-            <a class='icon pin-right py1 dark-link caret-right'>▸</a>
-            <span class='code strong strong truncate'>isSuperUser()</span>
-        </div>
-      </div>
-      <div class="clearfix display-none toggle-target">
-        <section class='p2 mb2 clearfix bg-white minishadow'>
-
-  
-
-  <p>Is the user running this process a super user?</p>
-
-
-  <div class='pre p1 fill-light mt0'>isSuperUser()</div>
-  
-  
-
-  
-  
-  
-  
-  
-  
-
-  
-
-  
-
-  
-
-  
-
-  
-
-  
-
-  
-
-  
-</section>
-
-      </div>
-    </div>
-  
-</div>
-
-  
-
-  
-
-  
-</section>
-
-          
-        
-          
-            <section class='p2 mb2 clearfix bg-white minishadow'>
-
-  
-  <div class='clearfix'>
-    
-    <h3 class='fl m0' id=''>
-      
-    </h3>
-    
-    
-  </div>
-  
-
-  <p>A <code>Host</code> allows you to create, get, run methods of, and delete instances of various types.
-The types can be thought of a "services" provided by the host e.g. <code>NoteContext</code>, <code>FilesystemStorer</code></p>
-<p>The API of a host is similar to that of a HTTP server. It's methods names
-(e.g. <code>post</code>, <code>get</code>) are similar to HTTP methods (e.g. <code>POST</code>, <code>GET</code>) but
-the sematics sometimes differ (e.g. a host's <code>put()</code> method is used to call an
-instance method)</p>
-<p>A <code>Host</code> is not limited to beng served by HTTP and it's methods are exposed by both <code>HostHttpServer</code>
-and <code>HostWebsocketServer</code>. Those other classes are responsible for tasks associated with
-their communication protocol (e.g. serialising and deserialising objects).</p>
-<p>This is a singleton class. There should only ever be one <code>Host</code>
-in memory in each process (although, for purposes of testing, this is not enforced)</p>
-
-
-  <div class='pre p1 fill-light mt0'></div>
-  
-  
-
-  
-  
-  
-  
-  
-  
-
-  
-
-  
-
-  
-
-  
-
-  
-
-  
-
-  
-
-  
-</section>
-
-          
-        
-          
-            <section class='p2 mb2 clearfix bg-white minishadow'>
-
-  
-  <div class='clearfix'>
-    
-    <h3 class='fl m0' id='id'>
-      id
-    </h3>
-    
-    
-  </div>
-  
-
-  <p>Get unique ID of this host</p>
-
-
-  <div class='pre p1 fill-light mt0'>id</div>
-  
-  
-
-  
-  
-  
-  
-  
-  
-
-  
-
-  
-
-  
-
-  
-
-  
-
-  
-
-  
-
-  
-</section>
-
-          
-        
-          
-            <section class='p2 mb2 clearfix bg-white minishadow'>
-
-  
-  <div class='clearfix'>
-    
-<<<<<<< HEAD
-    <h3 class='fl m0' id='userdir'>
-      userDir
-=======
-    <h3 class='fl m0' id='hosthttpserver'>
-      HostHttpServer
->>>>>>> 587b77af
-    </h3>
-    
-    
-  </div>
-  
-
-  <p>Get the current user's Stencila data directory</p>
-
-<<<<<<< HEAD
-
-  <div class='pre p1 fill-light mt0'>userDir()</div>
-  
-  
-
-  
-  
-  
-  
-  
-=======
-  <div class='pre p1 fill-light mt0'>new HostHttpServer()</div>
-  
-  
-
-  
-  
-  
-  
-  
-  
-
->>>>>>> 587b77af
-  
-
-  
-
-  
-
-  
-
-  
-
-  
-
-  
-
-  
-
-  
-</section>
-
-          
-        
-          
-            <section class='p2 mb2 clearfix bg-white minishadow'>
-
-  
-  <div class='clearfix'>
-    
-    <h3 class='fl m0' id='tempdir'>
-      tempDir
-    </h3>
-    
-    
-  </div>
-  
-
-  <p>Get the current Stencila temporary directory</p>
-
-<<<<<<< HEAD
-
-  <div class='pre p1 fill-light mt0'>tempDir()</div>
-  
-  
-
-  
-  
-  
-  
-  
-  
-
-  
-
-  
-=======
-  <div class='pre p1 fill-light mt0'>url</div>
-  
-  
-
-  
-  
-  
-  
-  
-  
-
-  
-
-  
-
-  
-    
-      <div class='py1 quiet mt1 prose-big'>Returns</div>
-      <code><a href="https://developer.mozilla.org/en-US/docs/Web/JavaScript/Reference/Global_Objects/String">string</a></code>:
-        Server's URL, 
-<code>null</code>
- if not serving
->>>>>>> 587b77af
-
-  
-
-  
-
-  
-
-  
-
-  
-
-  
-</section>
-
-          
-        
-          
-            <section class='p2 mb2 clearfix bg-white minishadow'>
-
-  
-  <div class='clearfix'>
-    
-    <h3 class='fl m0' id='environ'>
-      environ
-    </h3>
-    
-    
-  </div>
-  
-
-  <p>Get the environment of this host including the version of Node.js and versions
-of installed packages (local and globals)</p>
-
-<<<<<<< HEAD
-
-  <div class='pre p1 fill-light mt0'>environ(): <a href="https://developer.mozilla.org/en-US/docs/Web/JavaScript/Reference/Global_Objects/Object">Object</a></div>
-=======
-  <div class='pre p1 fill-light mt0'>start(): <a href="https://developer.mozilla.org/en-US/docs/Web/JavaScript/Reference/Global_Objects/Promise">Promise</a></div>
->>>>>>> 587b77af
-  
-  
-
-  
-  
-  
-  
-  
-  
-
-  
-
-  
-
-  
-    
-      <div class='py1 quiet mt1 prose-big'>Returns</div>
-<<<<<<< HEAD
-      <code><a href="https://developer.mozilla.org/en-US/docs/Web/JavaScript/Reference/Global_Objects/Object">Object</a></code>:
-        The environment as a object
-=======
-      <code><a href="https://developer.mozilla.org/en-US/docs/Web/JavaScript/Reference/Global_Objects/Promise">Promise</a></code>:
-        
->>>>>>> 587b77af
-
-      
-    
-  
-
-  
-
-  
-
-  
-
-  
-
-  
-</section>
-
-          
-        
-          
-            <section class='p2 mb2 clearfix bg-white minishadow'>
-
-  
-  <div class='clearfix'>
-    
-    <h3 class='fl m0' id='manifest'>
-      manifest
-    </h3>
-    
-    
-  </div>
-  
-
-  <p>Get a manifest for this host</p>
-<p>The manifest describes the host and it's capabilities. It is used
-by peer hosts to determine which "types" this host provides and
-which "instances" have already been instantiated.</p>
-
-<<<<<<< HEAD
-
-  <div class='pre p1 fill-light mt0'>manifest(): <a href="https://developer.mozilla.org/en-US/docs/Web/JavaScript/Reference/Global_Objects/Promise">Promise</a></div>
-=======
-  <div class='pre p1 fill-light mt0'>stop(): <a href="https://developer.mozilla.org/en-US/docs/Web/JavaScript/Reference/Global_Objects/Promise">Promise</a></div>
->>>>>>> 587b77af
-  
-  
-
-  
-  
-  
-  
-  
-  
-
-  
-
-  
-
-  
-    
-      <div class='py1 quiet mt1 prose-big'>Returns</div>
-      <code><a href="https://developer.mozilla.org/en-US/docs/Web/JavaScript/Reference/Global_Objects/Promise">Promise</a></code>:
-<<<<<<< HEAD
         Resolves to a manifest object
-=======
-        
->>>>>>> 587b77af
-
-      
-    
-  
-
-  
-
-  
-
-  
-
-  
-
-  
-</section>
-
+
+      
+        <div class='space-bottom0'>
+          <div>
+            <span class='code bold'>path_</span> <code class='quiet'>(Any)</code> 
+          </div>
           
         
           
@@ -2524,7 +2026,6 @@
 the user's Stencila data (see <code>userDir()</code>) directory which describes
 the capabilities of this host.</p>
 
-<<<<<<< HEAD
 
   <div class='pre p1 fill-light mt0'>install()</div>
   
@@ -2537,8 +2038,30 @@
   
   
 
-=======
-  <div class='pre p1 fill-light mt0'>handle(request: any, response: any)</div>
+  
+
+  
+
+  
+
+  
+
+  
+
+  
+
+  
+
+  
+</section>
+
+          
+        
+          
+            <section class='p2 mb2 clearfix bg-white minishadow'>
+
+  <div class='pre p1 fill-light mt0'>post(request: Any, response: Any, type: Any)</div>
+
   
   
 
@@ -2555,192 +2078,30 @@
       
         <div class='space-bottom0'>
           <div>
-            <span class='code bold'>request</span> <code class='quiet'>(any)</code>
-	    
-          </div>
-          
-        </div>
-      
-        <div class='space-bottom0'>
-          <div>
-            <span class='code bold'>response</span> <code class='quiet'>(any)</code>
-	    
-          </div>
-          
-        </div>
-      
-    </div>
->>>>>>> 587b77af
-  
-
-  
-
-  
-
-  
-
-  
-
-  
-
-  
-
-  
-</section>
-
-          
-        
-          
-            <section class='p2 mb2 clearfix bg-white minishadow'>
-
-  
-  <div class='clearfix'>
-    
-    <h3 class='fl m0' id='post'>
-      post
-    </h3>
-    
-    
-  </div>
-  
-
-  <p>Create a new instance of a type</p>
-
-<<<<<<< HEAD
-
-  <div class='pre p1 fill-light mt0'>post(type: any, name: any, options: <a href="https://developer.mozilla.org/en-US/docs/Web/JavaScript/Reference/Global_Objects/Object">object</a>, address: <a href="https://developer.mozilla.org/en-US/docs/Web/JavaScript/Reference/Global_Objects/String">string</a>): <a href="https://developer.mozilla.org/en-US/docs/Web/JavaScript/Reference/Global_Objects/Promise">Promise</a></div>
-=======
-  <div class='pre p1 fill-light mt0'>route(verb: <a href="https://developer.mozilla.org/en-US/docs/Web/JavaScript/Reference/Global_Objects/String">string</a>, path: <a href="https://developer.mozilla.org/en-US/docs/Web/JavaScript/Reference/Global_Objects/String">string</a>): <a href="https://developer.mozilla.org/en-US/docs/Web/JavaScript/Reference/Global_Objects/Array">array</a></div>
->>>>>>> 587b77af
-  
-  
-
-  
-  
-  
-  
-  
-  
-
-  
-    <div class='py1 quiet mt1 prose-big'>Parameters</div>
-    <div class='prose'>
-      
-        <div class='space-bottom0'>
-          <div>
-<<<<<<< HEAD
-            <span class='code bold'>type</span> <code class='quiet'>(any)</code>
-	    
-=======
-            <span class='code bold'>verb</span> <code class='quiet'>(<a href="https://developer.mozilla.org/en-US/docs/Web/JavaScript/Reference/Global_Objects/String">string</a>)</code>
-	    The request's HTTP verb (aka. "method") eg. GET
-
->>>>>>> 587b77af
-          </div>
-          
-        </div>
-      
-        <div class='space-bottom0'>
-          <div>
-<<<<<<< HEAD
-            <span class='code bold'>name</span> <code class='quiet'>(any)</code>
-	    
-=======
-            <span class='code bold'>path</span> <code class='quiet'>(<a href="https://developer.mozilla.org/en-US/docs/Web/JavaScript/Reference/Global_Objects/String">string</a>)</code>
-	    The requested path
-
->>>>>>> 587b77af
-          </div>
-          
-        </div>
-      
-<<<<<<< HEAD
-        <div class='space-bottom0'>
-          <div>
-            <span class='code bold'>options</span> <code class='quiet'>(<a href="https://developer.mozilla.org/en-US/docs/Web/JavaScript/Reference/Global_Objects/Object">object</a>)</code>
-	    Options to be passed to type constructor
-
-=======
-    </div>
-  
-
-  
-
-  
-    
-      <div class='py1 quiet mt1 prose-big'>Returns</div>
-      <code><a href="https://developer.mozilla.org/en-US/docs/Web/JavaScript/Reference/Global_Objects/Array">array</a></code>:
-        An array with first element being the method to call,
-and subsequent elements being the call arguments
-
-      
-    
-  
-
-  
-
-  
-
-  
-
-  
-
-  
-</section>
-
-      </div>
-    </div>
-  
-    <div class='border-bottom' id='HostHttpServer#options'>
-      <div class="clearfix small pointer toggle-sibling">
-        <div class="py1 contain">
-            <a class='icon pin-right py1 dark-link caret-right'>▸</a>
-            <span class='code strong strong truncate'>options(request, response)</span>
-        </div>
-      </div>
-      <div class="clearfix display-none toggle-target">
-        <section class='p2 mb2 clearfix bg-white minishadow'>
-
-  
-
-  <p>Handle an OPTIONS request</p>
-<p>Necessary for preflighted CORS requests (<a href="https://developer.mozilla.org/en-US/docs/Web/HTTP/Access_control_CORS#Preflighted_requests">https://developer.mozilla.org/en-US/docs/Web/HTTP/Access_control_CORS#Preflighted_requests</a>)</p>
-
-
-  <div class='pre p1 fill-light mt0'>options(request: any, response: any)</div>
-  
-  
-
-  
-  
-  
-  
-  
-  
-
-  
-    <div class='py1 quiet mt1 prose-big'>Parameters</div>
-    <div class='prose'>
-      
-        <div class='space-bottom0'>
-          <div>
-            <span class='code bold'>request</span> <code class='quiet'>(any)</code>
-	    
->>>>>>> 587b77af
-          </div>
-          
-        </div>
-      
-        <div class='space-bottom0'>
-          <div>
-<<<<<<< HEAD
+            <span class='code bold'>request</span> <code class='quiet'>(Any)</code> 
+          </div>
+          
+        </div>
+      
+        <div class='space-bottom0'>
+          <div>
+            <span class='code bold'>response</span> <code class='quiet'>(Any)</code> 
+          </div>
+          
+        </div>
+      
+        <div class='space-bottom0'>
+          <div>
+            <span class='code bold'>type</span> <code class='quiet'>(Any)</code> 
+          </div>
+          
+        </div>
+      
+        <div class='space-bottom0'>
+          <div>
             <span class='code bold'>address</span> <code class='quiet'>(<a href="https://developer.mozilla.org/en-US/docs/Web/JavaScript/Reference/Global_Objects/String">string</a>)</code>
 	    Type of instance
 
-=======
-            <span class='code bold'>response</span> <code class='quiet'>(any)</code>
-	    
->>>>>>> 587b77af
           </div>
           
         </div>
@@ -2789,12 +2150,9 @@
 
   <p>Get an instance</p>
 
-<<<<<<< HEAD
-
-  <div class='pre p1 fill-light mt0'>get(address: <a href="https://developer.mozilla.org/en-US/docs/Web/JavaScript/Reference/Global_Objects/String">string</a>, proxy: any): <a href="https://developer.mozilla.org/en-US/docs/Web/JavaScript/Reference/Global_Objects/Promise">Promise</a></div>
-=======
-  <div class='pre p1 fill-light mt0'>home(request: any, response: any)</div>
->>>>>>> 587b77af
+
+  <div class='pre p1 fill-light mt0'>get(request: Any, response: Any, id: Any)</div>
+
   
   
 
@@ -2811,27 +2169,21 @@
       
         <div class='space-bottom0'>
           <div>
-<<<<<<< HEAD
-            <span class='code bold'>address</span> <code class='quiet'>(<a href="https://developer.mozilla.org/en-US/docs/Web/JavaScript/Reference/Global_Objects/String">string</a>)</code>
-	    Address of instance
-
-=======
-            <span class='code bold'>request</span> <code class='quiet'>(any)</code>
-	    
->>>>>>> 587b77af
-          </div>
-          
-        </div>
-      
-        <div class='space-bottom0'>
-          <div>
-<<<<<<< HEAD
-            <span class='code bold'>proxy</span> <code class='quiet'>(any
-            = <code>true</code>)</code>
-=======
-            <span class='code bold'>response</span> <code class='quiet'>(any)</code>
->>>>>>> 587b77af
-	    
+            <span class='code bold'>request</span> <code class='quiet'>(Any)</code> 
+          </div>
+          
+        </div>
+      
+        <div class='space-bottom0'>
+          <div>
+            <span class='code bold'>response</span> <code class='quiet'>(Any)</code> 
+          </div>
+          
+        </div>
+      
+        <div class='space-bottom0'>
+          <div>
+            <span class='code bold'>id</span> <code class='quiet'>(Any)</code> 
           </div>
           
         </div>
@@ -2880,12 +2232,9 @@
 
   <p>Call a method of an instance</p>
 
-<<<<<<< HEAD
-
-  <div class='pre p1 fill-light mt0'>put(address: any, method: <a href="https://developer.mozilla.org/en-US/docs/Web/JavaScript/Reference/Global_Objects/String">string</a>, args: <a href="https://developer.mozilla.org/en-US/docs/Web/JavaScript/Reference/Global_Objects/Array">array</a>, id: <a href="https://developer.mozilla.org/en-US/docs/Web/JavaScript/Reference/Global_Objects/String">string</a>): <a href="https://developer.mozilla.org/en-US/docs/Web/JavaScript/Reference/Global_Objects/Promise">Promise</a></div>
-=======
-  <div class='pre p1 fill-light mt0'>statico(request: any, response: any, path_: any)</div>
->>>>>>> 587b77af
+
+  <div class='pre p1 fill-light mt0'>put(request: Any, response: Any, id: Any, method: Any)</div>
+
   
   
 
@@ -2902,50 +2251,28 @@
       
         <div class='space-bottom0'>
           <div>
-<<<<<<< HEAD
-            <span class='code bold'>address</span> <code class='quiet'>(any)</code>
-	    
-          </div>
-          
-        </div>
-      
-        <div class='space-bottom0'>
-          <div>
-            <span class='code bold'>method</span> <code class='quiet'>(<a href="https://developer.mozilla.org/en-US/docs/Web/JavaScript/Reference/Global_Objects/String">string</a>)</code>
-	    Name of instance method
-
-=======
-            <span class='code bold'>request</span> <code class='quiet'>(any)</code>
-	    
->>>>>>> 587b77af
-          </div>
-          
-        </div>
-      
-        <div class='space-bottom0'>
-          <div>
-<<<<<<< HEAD
-            <span class='code bold'>args</span> <code class='quiet'>(<a href="https://developer.mozilla.org/en-US/docs/Web/JavaScript/Reference/Global_Objects/Array">array</a>)</code>
-	    An array of method arguments
-
-=======
-            <span class='code bold'>response</span> <code class='quiet'>(any)</code>
-	    
->>>>>>> 587b77af
-          </div>
-          
-        </div>
-      
-        <div class='space-bottom0'>
-          <div>
-<<<<<<< HEAD
-            <span class='code bold'>id</span> <code class='quiet'>(<a href="https://developer.mozilla.org/en-US/docs/Web/JavaScript/Reference/Global_Objects/String">string</a>)</code>
-	    ID of instance
-
-=======
-            <span class='code bold'>path_</span> <code class='quiet'>(any)</code>
-	    
->>>>>>> 587b77af
+            <span class='code bold'>request</span> <code class='quiet'>(Any)</code> 
+          </div>
+          
+        </div>
+      
+        <div class='space-bottom0'>
+          <div>
+            <span class='code bold'>response</span> <code class='quiet'>(Any)</code> 
+          </div>
+          
+        </div>
+      
+        <div class='space-bottom0'>
+          <div>
+            <span class='code bold'>id</span> <code class='quiet'>(Any)</code> 
+          </div>
+          
+        </div>
+      
+        <div class='space-bottom0'>
+          <div>
+            <span class='code bold'>method</span> <code class='quiet'>(Any)</code> 
           </div>
           
         </div>
@@ -2994,12 +2321,9 @@
 
   <p>Delete an instance</p>
 
-<<<<<<< HEAD
-
-  <div class='pre p1 fill-light mt0'>delete(id: <a href="https://developer.mozilla.org/en-US/docs/Web/JavaScript/Reference/Global_Objects/String">string</a>): <a href="https://developer.mozilla.org/en-US/docs/Web/JavaScript/Reference/Global_Objects/Promise">Promise</a></div>
-=======
-  <div class='pre p1 fill-light mt0'>post(request: any, response: any, type: any)</div>
->>>>>>> 587b77af
+
+  <div class='pre p1 fill-light mt0'>delete(request: Any, response: Any, id: Any)</div>
+
   
   
 
@@ -3016,30 +2340,7 @@
       
         <div class='space-bottom0'>
           <div>
-<<<<<<< HEAD
-            <span class='code bold'>id</span> <code class='quiet'>(<a href="https://developer.mozilla.org/en-US/docs/Web/JavaScript/Reference/Global_Objects/String">string</a>)</code>
-	    ID of the instance
-
-=======
-            <span class='code bold'>request</span> <code class='quiet'>(any)</code>
-	    
-          </div>
-          
-        </div>
-      
-        <div class='space-bottom0'>
-          <div>
-            <span class='code bold'>response</span> <code class='quiet'>(any)</code>
-	    
-          </div>
-          
-        </div>
-      
-        <div class='space-bottom0'>
-          <div>
-            <span class='code bold'>type</span> <code class='quiet'>(any)</code>
-	    
->>>>>>> 587b77af
+            <span class='code bold'>request</span> <code class='quiet'>(Any)</code> 
           </div>
           
         </div>
@@ -3090,12 +2391,8 @@
 <p>Currently, HTTP is the only server available
 for hosts. We plan to implement a <code>HostWebsocketServer</code> soon.</p>
 
-<<<<<<< HEAD
 
   <div class='pre p1 fill-light mt0'>start(address: any, port: any): <a href="https://developer.mozilla.org/en-US/docs/Web/JavaScript/Reference/Global_Objects/Promise">Promise</a></div>
-=======
-  <div class='pre p1 fill-light mt0'>get(request: any, response: any, id: any)</div>
->>>>>>> 587b77af
   
   
 
@@ -3112,34 +2409,14 @@
       
         <div class='space-bottom0'>
           <div>
-<<<<<<< HEAD
-            <span class='code bold'>address</span> <code class='quiet'>(any
-            = <code>&#39;127.0.0.1&#39;</code>)</code>
-=======
-            <span class='code bold'>request</span> <code class='quiet'>(any)</code>
-	    
-          </div>
-          
-        </div>
-      
-        <div class='space-bottom0'>
-          <div>
-            <span class='code bold'>response</span> <code class='quiet'>(any)</code>
->>>>>>> 587b77af
-	    
-          </div>
-          
-        </div>
-      
-        <div class='space-bottom0'>
-          <div>
-<<<<<<< HEAD
-            <span class='code bold'>port</span> <code class='quiet'>(any
-            = <code>2000</code>)</code>
-=======
-            <span class='code bold'>id</span> <code class='quiet'>(any)</code>
->>>>>>> 587b77af
-	    
+            <span class='code bold'>response</span> <code class='quiet'>(Any)</code> 
+          </div>
+          
+        </div>
+      
+        <div class='space-bottom0'>
+          <div>
+            <span class='code bold'>id</span> <code class='quiet'>(Any)</code> 
           </div>
           
         </div>
@@ -3205,72 +2482,28 @@
 
   
 
-<<<<<<< HEAD
-  
-
-=======
-  <div class='pre p1 fill-light mt0'>put(request: any, response: any, id: any, method: any)</div>
-  
->>>>>>> 587b77af
-  
-    
-      <div class='py1 quiet mt1 prose-big'>Returns</div>
-      <code><a href="https://developer.mozilla.org/en-US/docs/Web/JavaScript/Reference/Global_Objects/Date">Date</a></code>:
-        Date/time of last heartbeat
-
-      
-    
-  
-
-  
-
-  
-
-  
-
-  
-  
-
-  
-<<<<<<< HEAD
-</section>
-
-          
-        
-=======
-    <div class='py1 quiet mt1 prose-big'>Parameters</div>
-    <div class='prose'>
-      
-        <div class='space-bottom0'>
-          <div>
-            <span class='code bold'>request</span> <code class='quiet'>(any)</code>
-	    
-          </div>
-          
-        </div>
-      
-        <div class='space-bottom0'>
-          <div>
-            <span class='code bold'>response</span> <code class='quiet'>(any)</code>
-	    
-          </div>
-          
-        </div>
-      
-        <div class='space-bottom0'>
-          <div>
-            <span class='code bold'>id</span> <code class='quiet'>(any)</code>
-	    
-          </div>
-          
-        </div>
-      
-        <div class='space-bottom0'>
-          <div>
-            <span class='code bold'>method</span> <code class='quiet'>(any)</code>
-	    
-          </div>
->>>>>>> 587b77af
+  <div class='pre p1 fill-light mt0'>error(request: Any, response: Any, status: Any, error: Any)</div>
+
+  
+
+      
+    
+  
+
+  
+
+  
+
+  
+
+  
+  
+
+  
+</section>
+
+          
+        
           
             <section class='p2 mb2 clearfix bg-white minishadow'>
 
@@ -3340,15 +2573,11 @@
   </div>
   
 
-<<<<<<< HEAD
   <p>Start serving this host and wait for connections
 indefinitely</p>
 
 
   <div class='pre p1 fill-light mt0'>run(address: any, port: any, timeout: any, duration: any): <a href="https://developer.mozilla.org/en-US/docs/Web/JavaScript/Reference/Global_Objects/Promise">Promise</a></div>
-=======
-  <div class='pre p1 fill-light mt0'>delete(request: any, response: any, id: any)</div>
->>>>>>> 587b77af
   
   
 
@@ -3365,48 +2594,28 @@
       
         <div class='space-bottom0'>
           <div>
-<<<<<<< HEAD
-            <span class='code bold'>address</span> <code class='quiet'>(any
-            = <code>&#39;127.0.0.1&#39;</code>)</code>
-	    
-          </div>
-          
-        </div>
-      
-        <div class='space-bottom0'>
-          <div>
-            <span class='code bold'>port</span> <code class='quiet'>(any
-            = <code>2000</code>)</code>
-=======
-            <span class='code bold'>request</span> <code class='quiet'>(any)</code>
->>>>>>> 587b77af
-	    
-          </div>
-          
-        </div>
-      
-        <div class='space-bottom0'>
-          <div>
-<<<<<<< HEAD
-            <span class='code bold'>timeout</span> <code class='quiet'>(any
-            = <code>Infinity</code>)</code>
-=======
-            <span class='code bold'>response</span> <code class='quiet'>(any)</code>
->>>>>>> 587b77af
-	    
-          </div>
-          
-        </div>
-      
-        <div class='space-bottom0'>
-          <div>
-<<<<<<< HEAD
-            <span class='code bold'>duration</span> <code class='quiet'>(any
-            = <code>Infinity</code>)</code>
-=======
-            <span class='code bold'>id</span> <code class='quiet'>(any)</code>
->>>>>>> 587b77af
-	    
+            <span class='code bold'>request</span> <code class='quiet'>(Any)</code> 
+          </div>
+          
+        </div>
+      
+        <div class='space-bottom0'>
+          <div>
+            <span class='code bold'>response</span> <code class='quiet'>(Any)</code> 
+          </div>
+          
+        </div>
+      
+        <div class='space-bottom0'>
+          <div>
+            <span class='code bold'>status</span> <code class='quiet'>(Any)</code> 
+          </div>
+          
+        </div>
+      
+        <div class='space-bottom0'>
+          <div>
+            <span class='code bold'>error</span> <code class='quiet'>(Any)</code> 
           </div>
           
         </div>
@@ -3453,16 +2662,10 @@
   </div>
   
 
-<<<<<<< HEAD
   <p>Get a list of server names for this host</p>
 <p>Servers are identified by the protocol shorthand
 e.g. <code>http</code> for <code>HostHttpServer</code></p>
 
-=======
-  <div class='pre p1 fill-light mt0'>error(request: any, response: any, status: any, error: any)</div>
-  
-  
->>>>>>> 587b77af
 
   <div class='pre p1 fill-light mt0'>servers</div>
   
@@ -3471,49 +2674,7 @@
   
   
   
-<<<<<<< HEAD
-  
-=======
-  
-
-  
-    <div class='py1 quiet mt1 prose-big'>Parameters</div>
-    <div class='prose'>
-      
-        <div class='space-bottom0'>
-          <div>
-            <span class='code bold'>request</span> <code class='quiet'>(any)</code>
-	    
-          </div>
-          
-        </div>
-      
-        <div class='space-bottom0'>
-          <div>
-            <span class='code bold'>response</span> <code class='quiet'>(any)</code>
-	    
-          </div>
-          
-        </div>
-      
-        <div class='space-bottom0'>
-          <div>
-            <span class='code bold'>status</span> <code class='quiet'>(any)</code>
-	    
-          </div>
-          
-        </div>
-      
-        <div class='space-bottom0'>
-          <div>
-            <span class='code bold'>error</span> <code class='quiet'>(any)</code>
-	    
-          </div>
-          
-        </div>
-      
-    </div>
->>>>>>> 587b77af
+  
   
   
 
@@ -3549,14 +2710,8 @@
 
   
   <div class='clearfix'>
-    
-<<<<<<< HEAD
-    <h3 class='fl m0' id='urls'>
-      urls
-=======
     <h3 class='fl m0' id='filesystembackend'>
       FileSystemBackend
->>>>>>> 587b77af
     </h3>
     
     
@@ -3565,32 +2720,20 @@
 
   <p>Get a list of URLs for this host</p>
 
-<<<<<<< HEAD
-
-  <div class='pre p1 fill-light mt0'>urls</div>
-  
-  
-
-  
-  
-  
-  
-  
-  
-
-  
-=======
+
   <div class='pre p1 fill-light mt0'>new FileSystemBackend()</div>
-  
-  
-
-  
-  
-  
-  
-  
-  
->>>>>>> 587b77af
+
+  
+  
+
+  
+  
+  
+  
+  
+  
+
+  
 
   
 
@@ -3622,14 +2765,8 @@
 
   
   <div class='clearfix'>
-    
-<<<<<<< HEAD
-    <h3 class='fl m0' id='view'>
-      view
-=======
     <h3 class='fl m0' id='filesystembuffer'>
       FileSystemBuffer
->>>>>>> 587b77af
     </h3>
     
     
@@ -3639,12 +2776,9 @@
   <p>View this host in the browser</p>
 <p>Opens the default browser at the URL of this host</p>
 
-<<<<<<< HEAD
-
-  <div class='pre p1 fill-light mt0'>view()</div>
-=======
+
   <div class='pre p1 fill-light mt0'>new FileSystemBuffer()</div>
->>>>>>> 587b77af
+
   
   
 
@@ -3679,14 +2813,8 @@
 
   
   <div class='clearfix'>
-    
-<<<<<<< HEAD
-    <h3 class='fl m0' id='peers'>
-      peers
-=======
     <h3 class='fl m0' id='filesystemstorer'>
       FileSystemStorer
->>>>>>> 587b77af
     </h3>
     
     
@@ -3695,14 +2823,16 @@
 
   <p>Get this host's peers</p>
 
-<<<<<<< HEAD
-
-  <div class='pre p1 fill-light mt0'>peers</div>
-=======
+
   <div class='pre p1 fill-light mt0'>new FileSystemStorer()</div>
-  
->>>>>>> 587b77af
-  
+
+  
+    <p>
+      Extends
+      
+        <a href="#filesystembuffer">FileSystemBuffer</a>
+      
+    </p>
   
 
   
@@ -3736,14 +2866,8 @@
 
   
   <div class='clearfix'>
-    
-<<<<<<< HEAD
-    <h3 class='fl m0' id='discover'>
-      discover
-=======
     <h3 class='fl m0' id='util'>
       util
->>>>>>> 587b77af
     </h3>
     
     
@@ -3758,30 +2882,17 @@
 </ul>
 <p>Set the <code>interval</code> parameter to trigger ongoing discovery.</p>
 
-<<<<<<< HEAD
-
-  <div class='pre p1 fill-light mt0'>discover(interval: <a href="https://developer.mozilla.org/en-US/docs/Web/JavaScript/Reference/Global_Objects/Number">number</a>)</div>
-  
-  
-
-  
-  
-  
-  
-  
-=======
+
   <div class='pre p1 fill-light mt0'>util</div>
-  
-  
-
-  
-  
-  
-  
-  
-  
-
->>>>>>> 587b77af
+
+  
+  
+
+  
+  
+  
+  
+  
   
 
   
@@ -3816,100 +2927,27 @@
   
 </section>
 
-<<<<<<< HEAD
-=======
+          
+        
+          
+            <section class='p2 mb2 clearfix bg-white minishadow'>
+
   <div class='pre p1 fill-light mt0'>isSuperUser()</div>
-  
-  
-
-  
-  
-  
-  
-  
-  
-
-  
-
-  
-
-  
-
-  
-
-  
-
-  
-
-  
-
-  
-</section>
-
-      </div>
-    </div>
-  
-</div>
-
-  
-
-  
-
-  
-</section>
-
->>>>>>> 587b77af
-          
-        
-          
-            <section class='p2 mb2 clearfix bg-white minishadow'>
-<<<<<<< HEAD
-=======
-
-  
-  <div class='clearfix'>
-    
-    <h3 class='fl m0' id='datstorer'>
-      DatStorer
-    </h3>
-    
-    
-  </div>
-  
-
-  <p>A storer for <a href="http://datproject.org">Dat</a></p>
->>>>>>> 587b77af
-
-
-  <div class='pre p1 fill-light mt0'>new DatStorer()</div>
-  
-  
-  <div class='clearfix'>
-    
-    <h3 class='fl m0' id='spawn'>
-      spawn
-    </h3>
-    
-    
-  </div>
-  
 
   <p>Spawn a peer from an inactive host manifest</p>
 
 
   <div class='pre p1 fill-light mt0'>spawn(host: any, peer: [type]): [type]</div>
   
-  
-
-  
-  
-  
-  
-<<<<<<< HEAD
-=======
-  
-
->>>>>>> 587b77af
+
+  
+
+  
+
+  
+
+  
+
   
   
 
@@ -3938,121 +2976,35 @@
       
     </div>
   
-
-  
-
-  
-<<<<<<< HEAD
+</section>
+
+      </div>
+    </div>
+  
+</div>
+
+  
     
       <div class='py1 quiet mt1 prose-big'>Returns</div>
       <code>[type]</code>:
         [
 description
 ]
-=======
-    <div class='py1 quiet mt1 prose-big'>Static Members</div>
-    <div class="clearfix">
-  
-    <div class='border-bottom' id='DatStorer.match'>
-      <div class="clearfix small pointer toggle-sibling">
-        <div class="py1 contain">
-            <a class='icon pin-right py1 dark-link caret-right'>▸</a>
-            <span class='code strong strong truncate'>match(address)</span>
-        </div>
-      </div>
-      <div class="clearfix display-none toggle-target">
-        <section class='p2 mb2 clearfix bg-white minishadow'>
-
-  
-
-  <p>Does this storer handle an address?</p>
-
-
-  <div class='pre p1 fill-light mt0'>match(address: <a href="https://developer.mozilla.org/en-US/docs/Web/JavaScript/Reference/Global_Objects/String">string</a>)</div>
-  
-  
-
-  
-  
-  
-  
-  
-  
-
-  
-    <div class='py1 quiet mt1 prose-big'>Parameters</div>
-    <div class='prose'>
-      
-        <div class='space-bottom0'>
-          <div>
-            <span class='code bold'>address</span> <code class='quiet'>(<a href="https://developer.mozilla.org/en-US/docs/Web/JavaScript/Reference/Global_Objects/String">string</a>)</code>
-	    Long address
-
-          </div>
-          
-        </div>
-      
-    </div>
-  
-
-  
-
-  
-
-  
-
-  
-
-  
->>>>>>> 587b77af
-
-      
-    
-  
-
-  
-
-  
-
-  
-
-  
-    <div class='py1 quiet mt1 prose-big'>Instance Members</div>
-    <div class="clearfix">
-  
-    <div class='border-bottom' id='DatStorer#path'>
-      <div class="clearfix small pointer toggle-sibling">
-        <div class="py1 contain">
-            <a class='icon pin-right py1 dark-link caret-right'>▸</a>
-            <span class='code strong strong truncate'>path</span>
-        </div>
-      </div>
-      <div class="clearfix display-none toggle-target">
-        <section class='p2 mb2 clearfix bg-white minishadow'>
-
-  
-
-  <p>Local filesystem path where the dat will be written</p>
-
-
-  <div class='pre p1 fill-light mt0'>path</div>
-  
-  
-
-  
-  
-  
-  
-  
-  
-
-  
-
-  
-
-  
-
-  
+
+      
+    
+  
+
+  
+</section>
+
+          
+        
+          
+            <section class='p2 mb2 clearfix bg-white minishadow'>
+
+  
+</section>
 
   
 
